from __future__ import absolute_import, division, print_function, unicode_literals

import sys
import time
import unittest

import torch
import torch.distributed as dist
import torch.distributed.autograd as dist_autograd
import torch.distributed.rpc as rpc
import dist_utils
from dist_utils import dist_init, wait_until_node_failure, initialize_pg
from rpc_agent_test_fixture import RpcAgentTestFixture
from torch.testing import FileCheck

import threading

# Right now we test up to 3-layer nested rpc calls.
# rpc_done[1] and ctx_ids[1] represent rpc is done in prev rank, and context id
# sent from prev rank respectively.
# rpc_done[2] and ctx_ids[2] represents for prev of prev rank.
# rpc_done[3] and ctx_ids[3] represents for prev of prev of prev rank.
# rpc_done[0] and ctx_ids[0] represents for current rank, but mostly not used.
rpc_done = [False, False, False, False]
ctx_ids = [-1, -1, -1, -1]

known_context_ids = set()

requires_grad_tensor = torch.ones(3, 3, requires_grad=True)

# Send rpc done info and context_id to
# dst_rank = (self.rank + rank_distance) % self.world_size
# we don't need a lock here since the GIL is held while executing remote
# python UDFs, so access is serialized across several workers.
def _set_rpc_done(ctx_id, rank_distance):
    global rpc_done
    global ctx_ids
    global known_context_ids
    rpc_done[rank_distance] = True
    ctx_ids[rank_distance] = ctx_id
    known_context_ids.add(ctx_id)


def _check_rpc_done(rank_distance):
    while not rpc_done[rank_distance]:
        time.sleep(0.1)


def _torch_ones(sizes, requires_grad=False):
    return torch.ones(sizes, requires_grad=requires_grad)


# creates an owner rref on the given dst, and the rref holds a torch.ones tensor
# of the given size.
def _create_ones_rref_on(dst, sizes):
    return rpc.remote(
        dst,
        _torch_ones,
        args=(sizes,),
        kwargs={"requires_grad": True}
    )


# This method must be called on the rref owner, and verifies that the grad of
# rref tensor equals to the given grad.
def _compare_owner_value(context_id, rref, grad):
    grads = dist_autograd.get_gradients(context_id)
    return torch.equal(grads[rref.local_value()], grad)


def my_py_add(t1, t2):
    return torch.add(t1, t2)

def my_scalar_add(a, b):
    return a + b


def my_rref_add(rref_t1, t2):
    ret = torch.add(rref_t1.local_value(), t2)
    return ret


def my_nested_rref_add(dst, rref_t1, t2):
    return rpc.rpc_sync(dst, my_rref_add, args=(rref_t1, t2))


def ret_requires_grad():
    return requires_grad_tensor


def my_py_nested_call(t1, t2, dst, world_size, hops):
    next_dst = (dst + 1) % world_size
    if hops > 0:
        return rpc.rpc_sync("worker{}".format(next_dst), my_py_nested_call,
                            args=(t1, t2, next_dst, world_size, hops - 1))
    else:
        return rpc.rpc_sync("worker{}".format(next_dst), my_py_add, args=(t1, t2))

# after dist autograd context is cleaned up, it should be cleaned up on other
# nodes. This helper allows timeout_seconds for those RPCs to be completed, and
# ensures that all the contexts have been cleaned up in that timeframe.any
def _all_contexts_cleaned_up(timeout_seconds=10):
    global known_context_ids
    start = time.time()
    context_id_to_raised = set()
    while (
        time.time() - start < timeout_seconds
        and context_id_to_raised != known_context_ids
    ):
        for context_id in known_context_ids:
            try:
                dist_autograd._retrieve_context(context_id)
            except RuntimeError:
                context_id_to_raised.add(context_id)
    # all contexts have been cleaned up if trying to retrieve any context resulted in a RuntimeError.
    success = context_id_to_raised == known_context_ids
    return success


# This function creates a dis atugorad context, run rpc_sync on the given ps,
# and then blocks until the ps has verified the grads are correctly accumulated.
def _run_trainer(rref_t1, t2, ps, rank_diff):
    with dist_autograd.context() as context_id:
        ret = rpc.rpc_sync(ps, my_rref_add, args=(rref_t1, t2))
        dist_autograd.backward([ret.sum()])
        # prevent deleting dist autograd context
        rpc.rpc_sync(ps, _set_rpc_done, args=(context_id, rank_diff))
        rpc.rpc_sync(ps, _check_rpc_done, args=(0, ))


from torch.autograd import Function
from torch.autograd.function import once_differentiable

class SimulateBackwardError(Function):
    @staticmethod
    def forward(ctx, input):
        return input

    @staticmethod
    @once_differentiable
    def backward(ctx, input):
        raise Exception('Simulate error on backward pass')

from enum import Enum

class ExecMode(Enum):
    LOCAL = 1  # Run the operation locally.
    RPC_SYNC = 2  # Run the operation using rpc_sync
    REMOTE = 3  # Run the operation using remote.

@unittest.skipIf(
    not torch._six.PY3, "Pytorch distributed autograd package " "does not support python2"
)
class DistAutogradTest(RpcAgentTestFixture):

    def _exec_func(self, exec_mode, method, *args):
        if ExecMode.LOCAL == exec_mode:
            if len(args) == 1 and isinstance(args[0], list):
                return method(*args[0])
            return method(*args)
        elif ExecMode.RPC_SYNC == exec_mode:
            return rpc.rpc_sync('worker{}'.format(self._next_rank()), method,
                                args=(args))
        elif ExecMode.REMOTE == exec_mode:
            return rpc.remote('worker{}'.format(self._next_rank()), method,
                              args=(args)).to_here()
        else:
            raise ValueError("Unrecognized ExecMode {}".format(exec_mode))

    def _next_rank(self):
        if hasattr(self, 'dst_rank'):
            self.dst_rank = (self.dst_rank + 1) % self.world_size
            if self.dst_rank == self.rank:
                return self._next_rank()
        else:
            self.dst_rank = (self.rank + 1) % self.world_size
        return self.dst_rank

    def _check_rpc_done(self, rank_distance):
        _check_rpc_done(rank_distance)

    @dist_init
    def test_autograd_context(self):
        # Verify max possible id.
        max_auto_increment = 281474976710655
        self.assertEqual(
            max_auto_increment + (self.worker_id << 48), dist_autograd._get_max_id()
        )

        context_ids = []
        for i in range(1000):
            with dist_autograd.context() as context_id:
                self.assertEqual(
                    context_id,
                    dist_autograd._retrieve_context(context_id)._context_id(),
                )
                # First 16 bits should be worker_id.
                self.assertEqual(self.worker_id, context_id >> 48)
                context_ids.append(context_id)

        for context_id in context_ids:
            with self.assertRaisesRegex(
                RuntimeError,
                "Could not find autograd context with id: {}".format(context_id),
            ):
                dist_autograd._retrieve_context(context_id)

    @dist_init
    def test_nested_context(self):
        with dist_autograd.context() as context_id:
            # Nested contexts not supported.
            with self.assertRaisesRegex(RuntimeError, "Already have an autograd context id for this thread"):
                with dist_autograd.context() as context_id:
                    pass

    # For current context, this rank sends t1 and t2 tensors to dst_rank,
    # then get t3 = torch.add(t1, t2) result tensor.
    # For the current context in this rank, it expects graph like this:
    #  send function:
    #              rpcSendBackward
    #                  /          \
    #  t1.AccumulateGrad         t2.AccumulateGrad
    #
    #  recv function:
    #
    #            |
    #          t3.rpcRecvBackward
    #
    def _verify_graph_for_first_rpc_call(self, send_function, recv_function, t1, t2, ret):
        # Retrieve the next functions in the graph.
        next_funcs = send_function.next_functions
        self.assertEqual(2, len(next_funcs))

        # We should now hit t1 and t2 in the autograd graph.
        self.assertEqual("torch::autograd::AccumulateGrad", next_funcs[0][0].name())
        self.assertEqual(t1, next_funcs[0][0].variable)
        self.assertEqual(0, next_funcs[0][1])
        self.assertEqual("torch::autograd::AccumulateGrad", next_funcs[1][0].name())
        self.assertEqual(t2, next_funcs[1][0].variable)
        self.assertEqual(0, next_funcs[1][1])

        # Test recv functions.
        self.assertEqual(ret.grad_fn, recv_function)

    # For a context passed from previous nested chain calls, this rank
    # receives two tensors t1 and t2, executes torch.add(t1, t2) and sends
    # result tensor t3 back.
    # For this context in this rank, it expects graph like this:
    #  send and recv functions:
    #       rpcSendBackward
    #           |
    #          t3.AddBackward0
    #          /             \
    # t1.recvRpcBackward    t2.recvRpcBackward
    def _verify_graph_for_rpc_call_exec(self, send_function):
        # Verify next function is AddBackward0
        next_funcs = send_function.next_functions
        self.assertEqual(1, len(next_funcs))
        add_backward_fn = next_funcs[0][0]
        self.assertEqual("AddBackward0", add_backward_fn.name())

        # Verify the next two functions are the same recv backward function.
        next_funcs = add_backward_fn.next_functions
        self.assertEqual(2, len(next_funcs))
        self.assertEqual(
            "torch::distributed::autograd::RecvRpcBackward", next_funcs[0][0].name()
        )
        self.assertEqual(
            "torch::distributed::autograd::RecvRpcBackward", next_funcs[1][0].name()
        )
        self.assertEqual(next_funcs[0][0], next_funcs[1][0])

    # For a context passed from previous nested chain calls, this rank
    # receives two tensors t1 and t2, forwards t1 and t2 tensors using
    # nested rpc call to next dst. In return route, receive result tensor t3
    # from next dst and forwarding t3 back to previous calls.
    # For this context in this rank, it expects graph like this:
    #  send and recv functions for receiving and forwarding t1 and t2:
    #       rpcSendBackward
    #          /          \
    # t1.recvRpcBackward    t2.recvRpcBackward
    #  send and recv functions for receiving and forwarding t3:
    #       rpcSendBackward
    #             |
    #           t3.recvRpcBackward
    def _verify_graph_for_nested_rpc_call(self, ctx):
        send_functions = ctx._send_functions()
        self.assertEqual(2, len(send_functions))

        # For send function when making nest rpc call,
        # next functions of the send function are two recv functions
        # for recevied two tensors from previous call
        next_funcs = list(send_functions.values())[0].next_functions
        self.assertEqual(2, len(next_funcs))
        self.assertEqual(
            "torch::distributed::autograd::RecvRpcBackward", next_funcs[0][0].name()
        )
        self.assertEqual(
            "torch::distributed::autograd::RecvRpcBackward", next_funcs[1][0].name()
        )
        self.assertEqual(next_funcs[0][0], next_funcs[1][0])


        # For send function when returning resonpose to previous call
        # next function of the send function is the recv function
        # for received tensor result returned from nested call
        next_funcs = list(send_functions.values())[1].next_functions
        self.assertEqual(1, len(next_funcs))
        self.assertEqual(
            "torch::distributed::autograd::RecvRpcBackward", next_funcs[0][0].name()
        )

    def _test_graph(self, fn, exec_mode):
        dst_rank = (self.rank + 1) % self.world_size

        initialize_pg(self.init_method, self.rank, self.world_size)

        with dist_autograd.context() as context_id:
            t1 = torch.ones(3, 3, requires_grad=True)
            t2 = torch.zeros(3, 3, requires_grad=True)
            if ExecMode.RPC_SYNC == exec_mode:
                ret = rpc.rpc_sync(
                    "worker{}".format(dst_rank), fn, args=(t1, t2))
            elif ExecMode.REMOTE == exec_mode:
                ret = rpc.remote(
                    "worker{}".format(dst_rank), fn, args=(t1, t2)
                ).to_here()
            else:
                raise ValueError("Unrecognized ExecMode {}".format(exec_mode))

            rpc.rpc_sync("worker{}".format(dst_rank),
                         _set_rpc_done, args=(context_id, 1))

            # Verify graph for current context id.
            ctx = dist_autograd._current_context()
            self.assertEqual(context_id, ctx._context_id())
            send_functions = ctx._send_functions()
            self.assertEqual(1, len(send_functions))
            recv_functions = ctx._recv_functions()
            self.assertEqual(1, len(recv_functions))
            self._verify_graph_for_first_rpc_call(list(send_functions.values())[0],
                                                  list(recv_functions.values())[0],
                                                  t1, t2, ret)

            # Wait for the prev rank to be done with rpc.
            self._check_rpc_done(1)
            # Verify graph for previous context id.
            ctx = dist_autograd._retrieve_context(ctx_ids[1])
            send_functions = ctx._send_functions()
            self.assertEqual(1, len(send_functions))
            self._verify_graph_for_rpc_call_exec(list(send_functions.values())[0])
            # this barrier is needed so one worker does not clean up their
            # autograd context before another worker tries to access it.
            dist.barrier()

        # autograd context should be cleaned up by now.
        with self.assertRaises(RuntimeError):
            ctx = dist_autograd._retrieve_context(context_id)

        # No autograd context available.
        with self.assertRaises(RuntimeError):
            ctx = dist_autograd._current_context()

    @dist_init
    def test_graph_for_builtin_call(self):
        self._test_graph(torch.add, ExecMode.RPC_SYNC)

    @dist_init
    def test_graph_for_python_call(self):
        self._test_graph(my_py_add, ExecMode.RPC_SYNC)

    @dist_init
    def test_graph_for_builtin_remote_call(self):
        self._test_graph(torch.add, ExecMode.REMOTE)

    @dist_init
    def test_graph_for_python_remote_call(self):
        self._test_graph(my_py_add, ExecMode.REMOTE)

    # 3-layer nested calls
    def _test_graph_for_py_nested_call(self, exec_mode):
        dst_rank = (self.rank + 1) % self.world_size

        initialize_pg(self.init_method, self.rank, self.world_size)

        with dist_autograd.context() as context_id:
            t1 = torch.ones(3, 3, requires_grad=True)
            t2 = torch.zeros(3, 3, requires_grad=True)
            nest_dst_rank = (dst_rank + 1) % self.world_size
            if ExecMode.RPC_SYNC == exec_mode:
                ret = rpc.rpc_sync(
                    "worker{}".format(dst_rank),
                    my_py_nested_call,
                    args=(t1, t2, dst_rank, self.world_size, 1)
                )
            elif ExecMode.REMOTE == exec_mode:
                ret = rpc.remote(
                    "worker{}".format(dst_rank),
                    my_py_nested_call,
                    args=(t1, t2, dst_rank, self.world_size, 1)
                ).to_here()
            else:
                raise ValueError("Unrecognized ExecMode {}".format(exec_mode))

            # Barrier to ensure all RPCs are done.
            dist.barrier()

            for rd in [1, 2, 3]:
                rpc.rpc_sync("worker{}".format((self.rank + rd) % self.world_size),
                             _set_rpc_done, args=(context_id, rd))

            # Barrier to ensure all set_rpc_done have completed.
            dist.barrier()

            # For self.rank, it has 4 graphs to verify
            # One is for current context id when this rank send first rpc call.
            # Second one is for prev context id when this rank make 1st nested
            # call.
            # Third one is for prev prev context id when this rank make
            # 2nd nested call.
            # Last one is for prev prev prev context id when this rank
            # execute the torch.add() operator.

            # Verify first graph for current context id.
            ctx = dist_autograd._current_context()
            self.assertEqual(context_id, ctx._context_id())
            send_functions = ctx._send_functions()
            self.assertEqual(1, len(send_functions))
            recv_functions = ctx._recv_functions()
            self.assertEqual(1, len(recv_functions))
            self._verify_graph_for_first_rpc_call(list(send_functions.values())[0],
                                                  list(recv_functions.values())[0],
                                                  t1, t2, ret)

            # Verify second graph for 1st nested call.
            ctx = dist_autograd._retrieve_context(ctx_ids[1])
            self._verify_graph_for_nested_rpc_call(ctx)

            # Verify third graph for 2nd nested call.
            ctx = dist_autograd._retrieve_context(ctx_ids[2])
            self._verify_graph_for_nested_rpc_call(ctx)

            # verify last graph for rpc call execution.
            ctx = dist_autograd._retrieve_context(ctx_ids[3])
            send_functions = ctx._send_functions()
            self.assertEqual(1, len(send_functions))
            self._verify_graph_for_rpc_call_exec(list(send_functions.values())[0])
            # this barrier is needed so one worker does not clean up their
            # autograd context before another worker tries to access it.
            dist.barrier()

    @dist_init
    def test_graph_for_py_nested_call(self):
        self._test_graph_for_py_nested_call(ExecMode.RPC_SYNC)

    @dist_init
    def test_graph_for_py_nested_remote_call(self):
        self._test_graph_for_py_nested_call(ExecMode.REMOTE)

    # Rank0->Rank1->Rank0
    def _test_graph_for_py_nested_call_itself(self, exec_mode):
        dst_rank = (self.rank + 1) % self.world_size

        initialize_pg(self.init_method, self.rank, self.world_size)

        with dist_autograd.context() as context_id:
            t1 = torch.ones(3, 3, requires_grad=True)
            t2 = torch.zeros(3, 3, requires_grad=True)
            if ExecMode.RPC_SYNC == exec_mode:
                ret = rpc.rpc_sync(
                    "worker{}".format(dst_rank),
                    my_py_nested_call,
                    args=(
                        t1,
                        t2,
                        (self.rank - 1 + self.world_size) % self.world_size,
                        self.world_size,
                        0
                    )
                )
            elif ExecMode.REMOTE == exec_mode:
                ret = rpc.remote(
                    "worker{}".format(dst_rank),
                    my_py_nested_call,
                    args=(
                        t1,
                        t2,
                        (self.rank - 1 + self.world_size) % self.world_size,
                        self.world_size,
                        0
                    )
                ).to_here()
            else:
                raise ValueError("Unrecognized ExecMode {}".format(exec_mode))

            rpc.rpc_sync("worker{}".format((self.rank + 1) % self.world_size),
                         _set_rpc_done, args=(context_id, 1))

            # For self.rank, it has 2 graphs to verify.
            # One is for current context id when this rank send first rpc
            # call and execute the torch.add() operator.
            # Another one is for prev context id when this rank make
            # nested call.
            ctx = dist_autograd._current_context()
            self.assertEqual(context_id, ctx._context_id())
            send_functions = ctx._send_functions()
            self.assertEqual(2, len(send_functions))
            recv_functions = ctx._recv_functions()
            self.assertEqual(2, len(recv_functions))
            self._verify_graph_for_first_rpc_call(list(send_functions.values())[0],
                                                  list(recv_functions.values())[1],
                                                  t1, t2, ret)
            self._verify_graph_for_rpc_call_exec(list(send_functions.values())[1])

            # Verify two pairs of send and recv functions for nested
            # call
            self._check_rpc_done(1)
            ctx = dist_autograd._retrieve_context(ctx_ids[1])
            self._verify_graph_for_nested_rpc_call(ctx)
            # this barrier is needed so one worker does not clean up their
            # autograd context before another worker tries to access it.
            dist.barrier()

    @dist_init
    def test_graph_for_py_nested_call_itself(self):
        self._test_graph_for_py_nested_call_itself(ExecMode.RPC_SYNC)

    @dist_init
    def test_graph_for_py_nested_remote_call_itself(self):
        self._test_graph_for_py_nested_call_itself(ExecMode.REMOTE)

    def _test_no_graph_with_tensors_not_require_grad(self, exec_mode):
        initialize_pg(self.init_method, self.rank, self.world_size)
        dst_rank = (self.rank + 1) % self.world_size
        with dist_autograd.context() as context_id:
            t1 = torch.ones(3, 3, requires_grad=False)
            t2 = torch.zeros(3, 3, requires_grad=False)
            if ExecMode.RPC_SYNC == exec_mode:
                ret = rpc.rpc_sync(
                    "worker{}".format(dst_rank),
                    torch.add,
                    args=(t1, t2)
                )
            elif ExecMode.REMOTE == exec_mode:
                ret = rpc.remote(
                    "worker{}".format(dst_rank),
                    torch.add,
                    args=(t1, t2)
                ).to_here()
            else:
                raise ValueError("Unrecognized ExecMode {}".format(exec_mode))

            rpc.rpc_sync("worker{}".format(dst_rank),
                         _set_rpc_done, args=(context_id, 1))

            ctx = dist_autograd._current_context()
            send_functions = ctx._send_functions()
            self.assertEqual(len(send_functions), 0)
            recv_functions = ctx._recv_functions()
            self.assertEqual(len(recv_functions), 0)

            # Wait for the prev rank to be done with rpc.
            self._check_rpc_done(1)
            # NB: RRef.to_here() always passes the autograd context to the
            # the callee, as the caller does not know whether the return
            # value would contain a requires_grad tensor or not.
            #
            # rpc/remote with udf (_set_rpc_done here) also always passes the
            # autograd context to the callee due to the same reason.
            self.assertNotEqual(-1, dist_autograd._retrieve_context(ctx_ids[1]))
            dist.barrier()

    @dist_init
    def test_no_graph_with_tensors_not_require_grad(self):
        self._test_no_graph_with_tensors_not_require_grad(ExecMode.RPC_SYNC)

    @dist_init
    def test_no_graph_with_tensors_not_require_grad_remote(self):
        self._test_no_graph_with_tensors_not_require_grad(ExecMode.REMOTE)

    def _test_grad_only_on_return_value(self, exec_mode):
        initialize_pg(self.init_method, self.rank, self.world_size)
        dst_rank = (self.rank + 1) % self.world_size
        with dist_autograd.context() as context_id:
            if ExecMode.RPC_SYNC == exec_mode:
                ret = rpc.rpc_sync(
                    "worker{}".format(dst_rank),
                    ret_requires_grad
                )
            elif ExecMode.REMOTE == exec_mode:
                ret = rpc.remote(
                    "worker{}".format(dst_rank),
                    ret_requires_grad
                ).to_here()
            else:
                raise ValueError("Unrecognized ExecMode {}".format(exec_mode))

            dist_autograd.backward([ret.sum()])

            rpc.rpc_sync("worker{}".format(dst_rank),
                         _set_rpc_done, args=(context_id, 1))

            # Wait for the prev rank to be done with rpc.
            self._check_rpc_done(1)
            grads = dist_autograd.get_gradients(ctx_ids[1])
            self.assertEqual(1, len(grads))
            self.assertIn(requires_grad_tensor, grads)
            self.assertEqual(torch.ones_like(ret), grads[requires_grad_tensor])
            # due to the above get_gradients call, ensure that dist autograd
            # contexts aren't cleaned up until all workers exit context managers
            dist.barrier()

    @dist_init
    def test_grad_only_on_return_value(self):
        self._test_grad_only_on_return_value(ExecMode.RPC_SYNC)

    @dist_init
    def test_grad_only_on_return_value_remote(self):
        self._test_grad_only_on_return_value(ExecMode.REMOTE)

    def _test_rpc_complex_args(self, exec_mode):
        with dist_autograd.context() as context_id:
            num_tensors = 10
            tensors = []
            for i in range(num_tensors):
                tensors.append(torch.ones(3, 3, requires_grad=(i % 2 == 0)))

            dst_rank = self._next_rank()
            if ExecMode.RPC_SYNC == exec_mode:
                ret = rpc.rpc_sync(
                    "worker{}".format(dst_rank),
                    torch.stack,
                    args=(tensors,)
                )
            elif ExecMode.REMOTE == exec_mode:
                ret = rpc.remote(
                    "worker{}".format(dst_rank),
                    torch.stack,
                    args=(tensors,)
                ).to_here()
            else:
                raise ValueError("Unrecognized ExecMode {}".format(exec_mode))

            self.assertEqual(torch.stack(tensors), ret)

            # Verify appropriate tensors have been attached the autograd graph.
            next_funcs = list(
                dist_autograd._current_context()._send_functions().values()
            )[0].next_functions
            idx = 0
            for i in range(len(next_funcs)):
                self.assertEqual(
                    "torch::autograd::AccumulateGrad", next_funcs[i][0].name()
                )
                self.assertEqual(tensors[i], next_funcs[i][0].variable)

            # Verify that the worker id has been recorded in the context
            ctx = dist_autograd._current_context()
            worker_ids = ctx._known_worker_ids()
            self.assertEqual(len(worker_ids), 1)
            self.assertEqual(worker_ids, {dst_rank})

    @dist_init
    def test_rpc_complex_args(self):
        self._test_rpc_complex_args(ExecMode.RPC_SYNC)

    @dist_init
    def test_remote_complex_args(self):
        self._test_rpc_complex_args(ExecMode.REMOTE)

<<<<<<< HEAD
    @dist_init
    def test_context_cleanup_tensor_with_grad(self):
        initialize_pg(self.init_method, self.rank, self.world_size)

        dst_ranks = {rank for rank in range(self.world_size) if rank != self.rank}
        with dist_autograd.context() as context_id:
            t1 = torch.ones(3, 3, requires_grad=True)
            t2 = torch.zeros(3, 3, requires_grad=True)
            for dst_rank in dst_ranks:
                ret = rpc.rpc_sync("worker{}".format(dst_rank), torch.add, args=(t1, t2))
                rpc.rpc_sync("worker{}".format(dst_rank), _set_rpc_done, args=(context_id, 1))
        # the thread's context id should be cleaned up
        with self.assertRaises(RuntimeError):
            dist_autograd._retrieve_context(context_id)
        # Ensure all peers have finished mutating the
        # `known_context_ids` set.
        dist.barrier()
        # check that all contexts have been cleaned up.
        success = _all_contexts_cleaned_up()
        self.assertTrue(success)

    @dist_init
    def test_context_cleanup_tensor_no_grad(self):
        initialize_pg(self.init_method, self.rank, self.world_size)
=======
    def context_cleanup_test_helper(self, rpc_args, func, nested=False):
        self._initialize_pg()
>>>>>>> 5d80f634

        # test that in dist autograd, in the case that tensors communicated over RPC do
        # NOT require grad, we still cleanup the dist autograd contexts created
        # on other nodes. This is because the autograd context is still
        # communicated over RPC even if tensor arguments do not require grad, as
        #  it is possible that the response could.
        if nested:
            dst_rank = (self.rank + 1) % self.world_size
            nested_dst_rank = (dst_rank + 1) % self.world_size
            dst_ranks = {dst_rank}
        else:
            dst_ranks = {rank for rank in range(self.world_size) if rank != self.rank}

        with dist_autograd.context() as context_id:
            for dst_rank in dst_ranks:
                rpc.rpc_sync("worker{}".format(dst_rank), func, args=rpc_args)
                rpc.rpc_sync("worker{}".format(dst_rank), _set_rpc_done, args=(context_id, 1))
                if nested:
                    rpc.rpc_sync("worker{}".format(nested_dst_rank), _set_rpc_done, args=(context_id, 2))
        # the thread's context id should be cleaned up
        with self.assertRaises(RuntimeError):
            dist_autograd._retrieve_context(context_id)
        # Ensure all peers have finished mutating the
        # `known_context_ids` set.
        dist.barrier()
        # check that all contexts have been cleaned up.
        success = _all_contexts_cleaned_up()
        self.assertTrue(success)

    @dist_init
<<<<<<< HEAD
    def test_context_cleanup_no_tensors(self):
        initialize_pg(self.init_method, self.rank, self.world_size)
=======
    def test_context_cleanup_tensor_with_grad(self):
        t1 = torch.ones(3, 3, requires_grad=True)
        t2 = torch.zeros(3, 3, requires_grad=True)
        self.context_cleanup_test_helper(rpc_args=(t1, t2), func=torch.add)
>>>>>>> 5d80f634

    @dist_init
    def test_context_cleanup_tensor_no_grad(self):
        t1 = torch.ones(3, 3, requires_grad=False)
        self.context_cleanup_test_helper(rpc_args=(t1, t1), func=torch.add)

    @dist_init
<<<<<<< HEAD
    def test_context_cleanup_nested_rpc(self):
        initialize_pg(self.init_method, self.rank, self.world_size)
=======
    def test_context_cleanup_no_tensors(self):
        self.context_cleanup_test_helper(rpc_args=(1, 1), func=my_scalar_add)
>>>>>>> 5d80f634

    @dist_init
    def test_context_cleanup_nested_rpc(self):
        t1 = torch.ones(3, 3, requires_grad=True)
        t2 = torch.zeros(3, 3, requires_grad=True)
        dst_rank = (self.rank + 1) % self.world_size
        args = (t1, t2, dst_rank, self.world_size, 0)
        self.context_cleanup_test_helper(rpc_args=args, func=my_py_nested_call, nested=True)

    @dist_init
    def test_worker_ids_recorded(self):
        dst_ranks = {rank for rank in range(self.world_size) if rank != self.rank}
        with dist_autograd.context() as context_id:
            # if no tensors require grad, we should still record worker_ids, as
            # the autograd context ID is still passed to other workers.
            t1 = torch.ones(3, 3, requires_grad=False)
            t2 = torch.zeros(3, 3, requires_grad=False)
            for dst_rank in dst_ranks:
                rpc.rpc_sync("worker{}".format(dst_rank), torch.add, args=(t1, t2))
                rpc.rpc_sync(
                    "worker{}".format(dst_rank), _set_rpc_done, args=(context_id, 1)
                )
            # all worker_ids in dst_ranks should be recorded.
            ctx = dist_autograd._current_context()
            worker_ids = ctx._known_worker_ids()
            self.assertEqual(worker_ids, dst_ranks)

            # worker_ids should be recorded when tensors do require grad
            t1.requires_grad = True
            t2.requires_grad = True
            for dst_rank in dst_ranks:
                ret = rpc.rpc_sync("worker{}".format(dst_rank), torch.add, args=(t1, t2))
                rpc.rpc_sync(
                    "worker{}".format(dst_rank), _set_rpc_done, args=(context_id, 1)
                )
            # all worker_ids in dst_ranks should be recorded.
            worker_ids = ctx._known_worker_ids()
            self.assertEqual(worker_ids, dst_ranks)

    @dist_init
    def test_error_in_context(self):
        with dist_autograd.context() as context_id:
            t1 = torch.rand(3, 3, requires_grad=True)
            t2 = torch.rand(6, 6, requires_grad=True)


            with self.assertRaises(RuntimeError):
                # This should throw an error since matrix sizes don't match.
                rpc.rpc_sync('worker{}'.format(self._next_rank()), torch.matmul,
                             args=(t1, t2))

    def _verify_backwards(self, exec_mode, tensors, context_id, local_grads, *args):
        if exec_mode == ExecMode.LOCAL:
            torch.autograd.backward(tensors)
            return [arg.grad for arg in args]
        else:
            self._verify_backwards_remote(tensors, context_id, local_grads, *args)

    def _verify_backwards_remote(self, tensors, context_id, local_grads, *args):
        dist_autograd.backward(tensors)

        # Verify grads were accumulated appropriately.
        grads = dist_autograd.get_gradients(context_id)
        nargs = len(args)
        ngrads = 0
        for i in range(0, nargs):
            if local_grads[i] is not None:
                self.assertIn(args[i], grads)
                self.assertEqual(local_grads[i], grads[args[i]])
                ngrads += 1
            else:
                self.assertNotIn(args[i], grads)

        self.assertEqual(ngrads, len(grads))

    @dist_init
    def test_backward_simple(self):
        # Run the same code locally and with dist autograd and verify gradients
        # are same.
        local_grads = None
        t1 = torch.rand((3, 3), requires_grad=True)
        t2 = torch.rand((3, 3), requires_grad=True)
        for exec_mode in [ExecMode.LOCAL, ExecMode.RPC_SYNC, ExecMode.REMOTE]:
            with dist_autograd.context() as context_id:
                ret = self._exec_func(exec_mode, torch.add, t1, t2)
                loss = ret.sum()
                ret = self._verify_backwards(exec_mode, [loss], context_id, local_grads, t1, t2)
                local_grads = ret if ret else local_grads

    # The current rank first creates a tensor on the rref_owner, and then passes
    # the rref with another tensor to the callee to run either my_rref_add or
    # my_nested_rref_add, depending on whether the callee is the rref owner.
    # The grad of tensor lives on the current rank, and the grad of the rref
    # tensor lives on the rref owner.
    def _test_backward_rref(self, callee, rref_owner):
        local_grads = None
        t1 = torch.ones((3, 3), requires_grad=True)
        t2 = torch.zeros((3, 3), requires_grad=True)

        local_ret = torch.add(t1, t2)
        local_ret.sum().backward()
        with dist_autograd.context() as context_id:
            rref_t1 = rpc.remote(
                rref_owner,
                _torch_ones,
                args=((3, 3),),
                kwargs={"requires_grad": True}
            )

            if callee == rref_owner:
                rref = rpc.remote(callee, my_rref_add, args=(rref_t1, t2))
            else:
                rref = rpc.remote(
                    callee,
                    my_nested_rref_add,
                    args=(rref_owner, rref_t1, t2)
                )
            ret = rref.to_here()
            dist_autograd.backward([ret.sum()])

            # verify grads on caller
            grads = dist_autograd.get_gradients(context_id)
            self.assertIn(t2, grads)
            self.assertEqual(grads[t2], t2.grad)

            # verify grads on rref owner
            self.assertTrue(
                rpc.rpc_sync(
                    rref_owner,
                    _compare_owner_value,
                    args=(context_id, rref_t1, t1.grad)
                )
            )

    @dist_init
    def test_backward_rref(self):
        callee = "worker{}".format(self._next_rank())
        rref_owner = callee
        self._test_backward_rref(callee, rref_owner)

    @dist_init
    def test_backward_rref_multi(self):
        if self.rank > 0:
            callee = "worker0"
            rref_owner = callee
            self._test_backward_rref(callee, rref_owner)

    @dist_init
    def test_backward_rref_nested(self):
        callee = "worker{}".format((self.rank + 1) % self.world_size)
        rref_owner = "worker{}".format((self.rank + 2) % self.world_size)
        self._test_backward_rref(callee, rref_owner)

    # In this test, every rank will serve as a parameter server (ps) and a
    # driver, and then kicks off trainers on the other three ranks. So, we have:
    # ps = rank0 with trainers = rank1/2/3
    # ps = rank2 with trainers = rank2/3/0
    # ps = rank3 with trainers = rank3/0/1
    # ps = rank4 with trainers = rank0/1/2
    #
    # These four test ps-trainer groups run on completely separate autograd
    # graphs, but they share the same set of underlying RpcAgents.
    @dist_init
    def test_trainer_ps(self):
        local_grads = None
        t1 = torch.ones((3, 3), requires_grad=True)
        t2 = torch.zeros((3, 3), requires_grad=True)

        local_ret = torch.add(t1, t2)
        local_ret.sum().backward()

        # create rref on self
        # TODO: simplify this once we support rpc to self
        self_name = "worker{}".format(self.rank)
        rref_t1 = rpc.rpc_sync(
            "worker{}".format(self._next_rank()),
            _create_ones_rref_on,
            args=(self_name, (3, 3))
        )

        # kick off forward and backward pass on three other workers (trainers)
        rank_diffs = [1, 2, 3]
        futures = []
        for rank_diff in rank_diffs:
            futures.append(rpc.rpc_async(
                "worker{}".format((self.rank + rank_diff) % self.world_size),
                _run_trainer,
                args=(rref_t1, t2, self_name, rank_diff)
            ))

        # check if the trainers have done with their backward pass
        for rank_diff in rank_diffs:
            self._check_rpc_done(rank_diff)

        # trainers are done and holding the context for verification
        accumulate_grad_func = None
        for rank_diff in rank_diffs:
            # make sure grads are accumulated for the same tensors and values
            # are all correct
            ctx_id = ctx_ids[rank_diff]
            grads = dist_autograd.get_gradients(ctx_id)
            local_t1 = rref_t1.local_value()
            self.assertIn(local_t1, grads)
            self.assertEqual(grads[local_t1], t1.grad)

        # unblock trainers
        _set_rpc_done(None, 0)

        # wait until all trainers are done
        for fut in futures:
            fut.wait()

    @dist_init
    def test_backward_multiple_round_trips(self):
        local_grads = None
        t1 = torch.rand((3, 3), requires_grad=True)
        t2 = torch.rand((3, 3))
        t3 = torch.rand((3, 3), requires_grad=True)
        t4 = torch.rand((3, 3))
        t5 = torch.rand((3, 3), requires_grad=True)

        for exec_mode in [ExecMode.LOCAL, ExecMode.RPC_SYNC, ExecMode.REMOTE]:
            with dist_autograd.context() as context_id:
                # Multiple RPCs between different nodes.
                val = self._exec_func(exec_mode, torch.add, t1, t2)
                val = self._exec_func(exec_mode, torch.mul, t3, val)
                s1 = self._exec_func(exec_mode, torch.stack, (t4, val))
                s2 = self._exec_func(exec_mode, torch.stack, (t5, val))
                val = self._exec_func(exec_mode, torch.bmm, s1, s2)
                val = self._exec_func(exec_mode, torch.matmul, val, val)
                loss = val.sum()

                ret = self._verify_backwards(exec_mode, [loss], context_id, local_grads, t1, t2, t3, t4, t5)
                local_grads = ret if ret else local_grads

    @dist_init
    def test_backward_different_tensor_dims(self):
        local_grads = None
        t1 = torch.rand((4, 6), requires_grad=True)
        t2 = torch.rand((6, 5))
        t3 = torch.rand((5, 7), requires_grad=True)
        t4 = torch.rand((7, 9))

        for exec_mode in [ExecMode.LOCAL, ExecMode.RPC_SYNC, ExecMode.REMOTE]:
            with dist_autograd.context() as context_id:
                val = self._exec_func(exec_mode, torch.matmul, t1, t2)
                val = self._exec_func(exec_mode, torch.chain_matmul, [val, t3, t4])
                loss = val.sum()

                ret = self._verify_backwards(exec_mode, [loss], context_id, local_grads, t1, t2, t2, t3, t4)
                local_grads = ret if ret else local_grads

    @dist_init
    def test_backward_unused_tensors(self):
        local_grads = None
        t1 = torch.rand((3, 3), requires_grad=True)
        t2 = torch.rand((3, 3), requires_grad=True)
        t3 = torch.rand((3, 3), requires_grad=True)
        for exec_mode in [ExecMode.LOCAL, ExecMode.RPC_SYNC, ExecMode.REMOTE]:
            with dist_autograd.context() as context_id:
                s = self._exec_func(exec_mode, torch.stack, (t1, t2, t3))
                val = self._exec_func(exec_mode, torch.matmul, torch.narrow(s, 0, 0, 1), torch.narrow(s, 0, 2, 1))

                loss = val.sum()
                ret = self._verify_backwards(exec_mode, [loss], context_id, local_grads, t1, t2, t3)
                local_grads = ret if ret else local_grads

    @dist_init
    def test_backward_multiple_output_tensors(self):
        local_grads = None
        t = torch.rand((10, 2), requires_grad=True)
        for exec_mode in [ExecMode.LOCAL, ExecMode.RPC_SYNC, ExecMode.REMOTE]:
            with dist_autograd.context() as context_id:
                tensor_list = self._exec_func(exec_mode, torch.split, t, 2)
                t1 = tensor_list[0]
                t2 = tensor_list[2]
                t3 = tensor_list[4]

                val = self._exec_func(exec_mode, torch.chain_matmul, [t1, t2, t3])

                loss = val.sum()
                ret = self._verify_backwards(exec_mode, [loss], context_id, local_grads, t)
                local_grads = ret if ret else local_grads

    def _run_test_backward_unused_send_function_in_thread(self):
        with dist_autograd.context() as context_id:
            t1 = torch.rand((3, 3), requires_grad=True)
            t2 = torch.rand((3, 3), requires_grad=True)

            # We don't use the result of an RPC function, as a result the
            # backward pass would hang in the "FAST" mode.
            res = rpc.rpc_sync('worker{}'.format(self._next_rank()), torch.add,
                               args=(t1, t2))

            val = torch.mul(t1, t2)

            # Run backward, this would hang forever.
            dist_autograd.backward([val.sum()])


    @dist_init
    def test_backward_unused_send_function(self):
        # Run the test in a thread which would never finish.
        t = threading.Thread(target=self._run_test_backward_unused_send_function_in_thread)
        t.daemon = True
        t.start()
        t.join(10)  # Wait for 10s.

        # Verify thread is still alive (indicating backward hasn't completed yet).
        self.assertTrue(t.is_alive())

    @dist_init
    def test_backward_autograd_engine_error(self):
        with dist_autograd.context() as context_id:
            t1 = torch.rand((3, 3), requires_grad=True)
            t2 = torch.rand((3, 3), requires_grad=True)
            # Perform some ops before error simulation.
            tmp = (t1 + t2) * (t1 + t2)
            t3 = SimulateBackwardError.apply(tmp)

            # Run multiple round trips across different nodes and verify the
            # original node receives an error thrown on a node deep in the chain.
            val = rpc.rpc_sync('worker{}'.format(self._next_rank()), torch.add,
                               args=(t2, t3))
            val = rpc.rpc_sync('worker{}'.format(self._next_rank()), torch.mul,
                               args=(val, t2))
            val = rpc.rpc_sync('worker{}'.format(self._next_rank()), torch.matmul,
                               args=(val, t2))
            val = rpc.rpc_sync('worker{}'.format(self._next_rank()), torch.div,
                               args=(val, t2))

            with self.assertRaisesRegex(RuntimeError, 'Simulate error on backward pass'):
                # Run backwards, and validate we receive an error.
                dist_autograd.backward([val.sum()])

    @unittest.skipIf(dist_utils.TEST_CONFIG.rpc_backend_name == "PROCESS_GROUP",
                     "Skipping this test temporarily since ProcessGroupAgent does not report errors on node failures")
    @dist_init(clean_shutdown=False)
    def test_backward_node_failure(self):
        initialize_pg(self.init_method, self.rank, self.world_size)

        with dist_autograd.context() as context_id:
            t1 = torch.rand((3, 3), requires_grad=True)
            t2 = torch.rand((3, 3), requires_grad=True)

            res = rpc.rpc_sync('worker{}'.format(self._next_rank()), torch.add,
                               args=(t1, t2))

            # Wait for all RPCs to be done.
            dist.barrier()

            # Kill all odd rank nodes.
            if self.rank % 2 == 0:
                # Wait for all other nodes to die.
                for rank in range(self.world_size):
                    if rank % 2 != 0:
                        wait_until_node_failure(rank)

                with self.assertRaisesRegex(RuntimeError, "(Request aborted during client shutdown)|"
                                            "(worker.: Error in reponse from worker.: server shutting down)"):
                    # Run backwards, and validate we receive an error since all
                    # other nodes are dead.
                    dist_autograd.backward([res.sum()])
            else:
                # Exit all other nodes.
                pass

    @dist_init
    def test_backward_without_context(self):
        t1 = torch.rand((3, 3), requires_grad=True)
        t2 = torch.rand((3, 3), requires_grad=True)

        with self.assertRaisesRegex(RuntimeError, "Current thread doesn't have a valid autograd context"):
            res = rpc.rpc_sync('worker{}'.format(self._next_rank()), torch.add,
                               args=(t1, t2))
            dist_autograd.backward([res.sum()])

    @dist_init
    def test_backward_without_rpc(self):
        dst_rank = self.rank
        with dist_autograd.context() as context_id:
            t1 = torch.rand((3, 3), requires_grad=True)
            t2 = torch.rand((3, 3), requires_grad=True)
            t3 = torch.add(t1, t2)

            dist_autograd.backward([t3.sum()])
            grads = dist_autograd.get_gradients(context_id)
            self.assertEqual(2, len(grads))
            self.assertIn(t1, grads)
            self.assertIn(t2, grads)
            self.assertEqual(torch.ones(3, 3), grads[t1])
            self.assertEqual(torch.ones(3, 3), grads[t2])

    @dist_init
    def test_backward_invalid_args(self):
        with dist_autograd.context() as context_id:

            with self.assertRaisesRegex(TypeError, "incompatible function arguments"):
                dist_autograd.backward(None)

            with self.assertRaisesRegex(RuntimeError, "No tensors provided for gradient computation"):
                dist_autograd.backward([])

            with self.assertRaisesRegex(RuntimeError, "requires_grad not set on"):
                t = torch.rand(3, 3)
                dist_autograd.backward([t])

            with self.assertRaisesRegex(RuntimeError, "is not a scalar, all roots need to be scalar"):
                t = torch.rand(3, 3, requires_grad=True)
                dist_autograd.backward([t])

            with self.assertRaisesRegex(RuntimeError, "does not have a valid gradient function"):
                t = torch.rand(1, requires_grad=True)
                dist_autograd.backward([t])

    @dist_init
    def test_backward_multiple_roots(self):
        local_grads = None
        t1 = torch.rand((3, 3), requires_grad=True)
        t2 = torch.rand((3, 3), requires_grad=True)
        for exec_mode in [ExecMode.LOCAL, ExecMode.RPC_SYNC]:
            with dist_autograd.context() as context_id:
                r1 = self._exec_func(exec_mode, torch.add, t1, t2).sum()
                r2 = self._exec_func(exec_mode, torch.mul, t1, t2).sum()
                r3 = self._exec_func(exec_mode, torch.cos, t1).sum()
                r4 = self._exec_func(exec_mode, torch.div, t1, t2).sum()

                local_grads = self._verify_backwards(exec_mode, [r1, r2, r3, r4], context_id, local_grads, t1, t2)

    @dist_init
    def test_backward_different_dtypes(self):
        local_grads = None
        t1 = torch.rand((3, 3), requires_grad=True, dtype=torch.float32)
        t2 = torch.rand((3, 3), requires_grad=True, dtype=torch.float64)
        for exec_mode in [ExecMode.LOCAL, ExecMode.REMOTE]:
            with dist_autograd.context() as context_id:
                loss = self._exec_func(exec_mode, torch.add, t1, t2).sum()

                local_grads = self._verify_backwards(exec_mode, [loss], context_id, local_grads, t1, t2)

    @dist_init
    def test_backward_simple_python_udf(self):
        # Run the same code locally and with dist autograd and verify gradients
        # are same.
        local_grads = None
        t1 = torch.rand((3, 3), requires_grad=True)
        t2 = torch.rand((3, 3), requires_grad=True)
        for exec_mode in [ExecMode.LOCAL, ExecMode.REMOTE]:
            with dist_autograd.context() as context_id:
                ret = self._exec_func(exec_mode, my_py_add, t1, t2)
                loss = ret.sum()
                local_grads = self._verify_backwards(exec_mode, [loss], context_id, local_grads, t1, t2)

    @staticmethod
    def _complex_python_udf(t1, t2):
        t3 = torch.nn.functional.linear(t1, t2)
        t4 = torch.nn.functional.linear(t2, t3)
        t5 = torch.nn.functional.linear(t3, t4)
        return torch.chain_matmul(t1, t2, t3, t4, t5)

    @dist_init
    def test_backward_complex_python_udf(self):
        # Run the same code locally and with dist autograd and verify gradients
        # are same.
        local_grads = None
        t1 = torch.rand((3, 3), requires_grad=True)
        t2 = torch.rand((3, 3), requires_grad=True)
        for exec_mode in [ExecMode.LOCAL, ExecMode.REMOTE]:
            with dist_autograd.context() as context_id:
                ret = self._exec_func(exec_mode, DistAutogradTest._complex_python_udf, t1, t2)
                loss = ret.sum()
                local_grads = self._verify_backwards(exec_mode, [loss], context_id, local_grads, t1, t2)

    @staticmethod
    def _python_udf_with_backward_error(t1, t2):
        t3 = t1 + t2
        t4 = SimulateBackwardError.apply(t3)
        return torch.chain_matmul(t1, t2, t3, t4)

    @staticmethod
    def _nested_rpc_call_backward_error(t1, t2, dst):
        t1 = t1 * t2
        t2 = t1 + t2
        res = rpc.rpc_sync('worker{}'.format(dst),
                           DistAutogradTest._python_udf_with_backward_error,
                           args=(t1, t2))
        return torch.chain_matmul(t1, t2, res)


    @dist_init
    def test_backward_python_udf_error(self):
        t1 = torch.rand((3, 3), requires_grad=True)
        t2 = torch.rand((3, 3), requires_grad=True)
        with dist_autograd.context() as context_id:
            loss = rpc.rpc_sync('worker{}'.format(self._next_rank()),
                                DistAutogradTest._nested_rpc_call_backward_error,
                                args=(t1, t2, self._next_rank()))
            with self.assertRaisesRegex(RuntimeError, 'Simulate error on backward pass'):
                dist_autograd.backward([loss.sum()])


    _backward_done = False

    @staticmethod
    def _set_backward_done():
        DistAutogradTest._backward_done = True

    @staticmethod
    def _wait_backward_done():
        while not DistAutogradTest._backward_done:
            time.sleep(0.1)

    @unittest.skipIf(dist_utils.TEST_CONFIG.rpc_backend_name == "PROCESS_GROUP",
                     "Skipping this test temporarily since ProcessGroupAgent " +
                     "does not report errors on node failures")
    @dist_init(clean_shutdown=False)
    def test_backward_node_failure_python_udf(self):
        initialize_pg(self.init_method, self.rank, self.world_size)

        with dist_autograd.context() as context_id:
            t1 = torch.rand((3, 3), requires_grad=True)
            t2 = torch.rand((3, 3), requires_grad=True)

            dst = self._next_rank()
            res = rpc.rpc_sync('worker{}'.format(dst), my_py_nested_call,
                               args=(t1, t2, dst, self.world_size, 1))

            # Wait for all RPCs to be done.
            dist.barrier()

            # Kill rank 2 (last hop of nested rpc) and verify rank 0 receives an error.
            if self.rank == 2:
                return

            if self.rank == 0:
                # Wait for rank 2 to die.
                wait_until_node_failure(2)

                with self.assertRaisesRegex(RuntimeError, "(Request aborted during client shutdown)|"
                                            "(worker.: Error in reponse from worker.: server shutting down)"):
                    # Run backwards, and validate we receive an error since rank 2 is dead.
                    dist_autograd.backward([res.sum()])

                # Tell other nodes RPC is done.
                for i in range(self.world_size):
                    if i != self.rank and i != 2:
                        rpc.rpc_sync('worker{}'.format(i), DistAutogradTest._set_backward_done, args=())
            else:
                # Wait for backward to finish on rank 0.
                DistAutogradTest._wait_backward_done()

    @staticmethod
    def _nested_python_udf(t1, t2, dst):
        t3 = t1 * t2
        t4 = t1 + t2
        res = rpc.rpc_sync('worker{}'.format(dst), my_py_add, args=(t3, t4))
        return torch.chain_matmul(t1, t2, t3, t4, res)

    @dist_init
    def test_backwards_nested_python_udf(self):
        # Run equivalent of _nested_python_udf locally.
        t1 = torch.rand((3, 3), requires_grad=True)
        t2 = torch.rand((3, 3), requires_grad=True)
        t3 = t1 * t2
        t4 = t1 + t2
        res = t3 + t4
        loss = torch.chain_matmul(t1, t2, t3, t4, res).sum()
        torch.autograd.backward([loss])

        # Now run distributed autograd.
        with dist_autograd.context() as context_id:
            loss = rpc.rpc_sync('worker{}'.format(self._next_rank()),
                                DistAutogradTest._nested_python_udf,
                                args=(t1, t2, self._next_rank()))
            dist_autograd.backward([loss.sum()])

            grads = dist_autograd.get_gradients(context_id)
            self.assertEqual(t1.grad, grads[t1])
            self.assertEqual(t2.grad, grads[t2])


    _test_clean_context_backward_context_id = None

    class MyBackwardFunc(Function):
        @staticmethod
        def forward(ctx, input):
            return input

        @staticmethod
        @once_differentiable
        def backward(ctx, input):
            assert(DistAutogradTest._test_clean_context_backward_context_id is not None)

            # Release the context to simulate error (use barrier before releasing
            # context to ensure all nodes execute the backward function).
            dist.barrier()
            dist_autograd._release_context(DistAutogradTest._test_clean_context_backward_context_id)

            # Verify all contexts are cleaned up.
            assert(_all_contexts_cleaned_up())

            return input

    @dist_init
    def test_clean_context_during_backward(self):
        '''
        This test simulates the situation where the 'backward' call might throw
        an exception locally which would lead to the autograd context being
        cleaned up if we're using the context manager. As a result, the autograd
        context might be cleaned up while some threads are still using the
        autograd context.

        It is fine for the 'backward' call to throw an exception in this test,
        but the process should not crash.
        '''
        initialize_pg(self.init_method, self.rank, self.world_size)

        context = dist_autograd._new_context()
        context_id = context._context_id()
        DistAutogradTest._test_clean_context_backward_context_id = context_id

        # Send the context id to all nodes.
        for i in range(0, self.world_size):
            if i != self.rank:
                rank_distance = (i - self.rank + self.world_size) % self.world_size
                rpc.rpc_sync("worker{}".format(i), _set_rpc_done, args=(context_id, rank_distance))

        dist.barrier()

        # Verify all context ids have been received.
        self.assertEqual(self.world_size - 1, len(known_context_ids))

        t1 = torch.rand((3, 3), requires_grad=True)
        for i in range(0, 100):
            dst = self._next_rank()
            t1 = rpc.rpc_sync("worker{}".format(dst), torch.add, args=(t1, t1))

        # Call MyBackwardFunc as the first op of the backward pass to
        # ensure we release the context early in the backward pass.
        t1 = DistAutogradTest.MyBackwardFunc.apply(t1)
        self.assertEqual(100, len(context._send_functions()))

        with self.assertRaisesRegex(RuntimeError, "Could not find autograd context with id"):
            dist_autograd.backward([t1.sum()])

        # HACK: Killing workers since otherwise the autograd engine gets stuck on
        # other nodes. The proper fix would be addressing:
        # https://github.com/pytorch/pytorch/issues/27643, which would inform
        # other nodes about the failure.
        # The autograd engine gets stuck on other nodes since they're waiting to
        # receive gradients from the node that received an error (and as a
        # result it didn't execute the rest of the graph).
        dist.barrier()
        rpc.shutdown()
        sys.exit(0)

    @classmethod
    def _call_remote_embedding(cls, embedding_rref, input, offsets, per_sample_weights):
        embedding = embedding_rref.local_value()
        return embedding(input, offsets, per_sample_weights)

    @classmethod
    def _get_grad(cls, embedding_rref, context_id):
        embedding = embedding_rref.local_value()
        grad_map = dist_autograd.get_gradients(context_id)
        # Can't send sparse tensors over RPC: https://github.com/pytorch/pytorch/issues/30807
        return grad_map[embedding.weight].to_dense()

    @dist_init
    def test_embedding_bag_with_no_grad_tensors(self):
        dst = self._next_rank()
        remote_embedding = rpc.remote("worker{}".format(dst),
                                      torch.nn.EmbeddingBag, args=(16, 16),
                                      kwargs={'mode': 'sum', 'sparse': True})
        local_embedding = torch.nn.EmbeddingBag(16, 16, mode='sum', sparse=True)

        input = torch.LongTensor([1, 2, 4, 5, 4, 3, 2, 9])
        # requires_grad = True to record send/recv functions
        per_sample_weights = torch.rand((8), requires_grad=True)
        offsets = torch.LongTensor([0, 4])

        local_res = local_embedding(input, offsets, per_sample_weights)
        local_res.sum().backward()
        local_grad = local_embedding.weight.grad

        with dist_autograd.context() as context_id:
            res = rpc.rpc_sync("worker{}".format(dst),
                               DistAutogradTest._call_remote_embedding,
                               args=(remote_embedding, input, offsets, per_sample_weights))

            dist_autograd.backward([res.sum()])

            remote_grad = rpc.rpc_sync("worker{}".format(dst),
                                       DistAutogradTest._get_grad,
                                       args=(remote_embedding, context_id))

            self.assertEqual(local_grad.to_dense(), remote_grad)

    @classmethod
    def _mixed_requires_grad(cls, t1, t2):
        if t2.requires_grad:
            return t1 - t2
        else:
            return t1 * t2

    @dist_init
    def test_mixed_requires_grad(self):
        for exec_mode in [ExecMode.RPC_SYNC, ExecMode.REMOTE]:
            t1 = torch.rand((3, 3), requires_grad=True)
            t2 = torch.rand((3, 3), requires_grad=False)
            with dist_autograd.context() as context_id:
                ret = self._exec_func(exec_mode, DistAutogradTest._mixed_requires_grad, t1, t2)
                self.assertEqual(t1 * t2, ret)
                dist_autograd.backward([ret.sum()])
                self.assertTrue(t1.requires_grad)
                self.assertFalse(t2.requires_grad)
                grads = dist_autograd.get_gradients(context_id)
                self.assertIn(t1, grads)
                self.assertNotIn(t2, grads)
                self.assertEqual(t2, grads[t1])

    class TestDebugInfoFunc(Function):
        @staticmethod
        def forward(ctx, input):
            return input

        @staticmethod
        @once_differentiable
        def backward(ctx, input):
            debug_info = dist_autograd._get_debug_info()
            assert (debug_info is not None)
            backward_passes = int(debug_info['num_current_backward_passes'])
            threads_blocked = int(debug_info['num_threads_blocked_in_backward'])

            # Hard to validate exact numbers because of the distributed nature.
            # We can't use a barrier() here since that would block the single
            # CPU thread available for autograd and can cause deadlocks.
            assert (backward_passes >= 1 and backward_passes <= 4)
            assert (threads_blocked >= 1 and threads_blocked <= 4)
            return input

    @dist_init
    def test_debug_info(self):
        initialize_pg(self.init_method, self.rank, self.world_size)

        t1 = torch.rand((3, 3), requires_grad=True)
        t2 = torch.rand((3, 3), requires_grad=True)
        with dist_autograd.context() as context_id:
            i = 0
            res = {}
            res[i] = t1
            for rank in range(self.world_size):
                if rank != self.rank:
                    res[i + 1] = rpc.rpc_sync('worker{}'.format(rank), torch.add,
                                              args=(res[i], t2))
                    i += 1

            # Call custom function in middle of backward pass to ensure all
            # nodes are still waiting on a backward().
            res[i + 1] = DistAutogradTest.TestDebugInfoFunc.apply(res[i])
            i += 1

            for rank in range(self.world_size):
                if rank != self.rank:
                    res[i + 1] = rpc.rpc_sync('worker{}'.format(rank), torch.add,
                                              args=(res[i], t2))
                    i += 1

            dist_autograd.backward([res[i].sum()])

            debug_info = dist_autograd._get_debug_info()
            num_autograd_context = int(debug_info['num_autograd_contexts'])
            # Need atleast one context and not more than 4.
            self.assertTrue(num_autograd_context >= 1 and num_autograd_context <= 4)

        for rd in range(self.world_size - 1):
            rpc.rpc_sync("worker{}".format((self.rank + rd + 1) % self.world_size),
                         _set_rpc_done, args=(context_id, rd + 1))

        dist.barrier()

        # Validate information
        debug_info = dist_autograd._get_debug_info()
        assert (debug_info is not None)
        self.assertEqual(0, int(debug_info['num_current_backward_passes']))
        self.assertEqual(0, int(debug_info['num_threads_blocked_in_backward']))
        self.assertEqual(0, int(debug_info['local_autograd_engine_cpu_queue_size']))

        self.assertTrue(_all_contexts_cleaned_up())

        # All contexts should be cleaned up.
        debug_info = dist_autograd._get_debug_info()
        self.assertEqual(0, int(debug_info['num_autograd_contexts']))


@unittest.skipIf(
    not torch._six.PY3, "Pytorch distributed autograd package " "does not support python2"
)
class DistAutogradJitTest(RpcAgentTestFixture):
    @dist_init
    def test_get_gradients(self):
        dst_rank = self.rank
        @torch.jit.script
        def dist_get_gradients(context_id):
            # type: (int) -> (Dict[Tensor, Tensor])
            return dist_autograd.get_gradients(context_id)

        FileCheck().check("get_gradients").run(str(dist_get_gradients.graph))
        with dist_autograd.context() as context_id:
            t1 = torch.rand((3, 3), requires_grad=True)
            t2 = torch.rand((3, 3), requires_grad=True)
            t3 = torch.add(t1, t2)

            dist_autograd.backward([t3.sum()])
            grads = dist_get_gradients(context_id)

            self.assertEqual(2, len(grads))
            self.assertIn(t1, grads)
            self.assertIn(t2, grads)
            self.assertEqual(torch.ones(3, 3), grads[t1])
            self.assertEqual(torch.ones(3, 3), grads[t2])


if __name__ == '__main__':
    unittest.main()<|MERGE_RESOLUTION|>--- conflicted
+++ resolved
@@ -668,35 +668,8 @@
     def test_remote_complex_args(self):
         self._test_rpc_complex_args(ExecMode.REMOTE)
 
-<<<<<<< HEAD
-    @dist_init
-    def test_context_cleanup_tensor_with_grad(self):
-        initialize_pg(self.init_method, self.rank, self.world_size)
-
-        dst_ranks = {rank for rank in range(self.world_size) if rank != self.rank}
-        with dist_autograd.context() as context_id:
-            t1 = torch.ones(3, 3, requires_grad=True)
-            t2 = torch.zeros(3, 3, requires_grad=True)
-            for dst_rank in dst_ranks:
-                ret = rpc.rpc_sync("worker{}".format(dst_rank), torch.add, args=(t1, t2))
-                rpc.rpc_sync("worker{}".format(dst_rank), _set_rpc_done, args=(context_id, 1))
-        # the thread's context id should be cleaned up
-        with self.assertRaises(RuntimeError):
-            dist_autograd._retrieve_context(context_id)
-        # Ensure all peers have finished mutating the
-        # `known_context_ids` set.
-        dist.barrier()
-        # check that all contexts have been cleaned up.
-        success = _all_contexts_cleaned_up()
-        self.assertTrue(success)
-
-    @dist_init
-    def test_context_cleanup_tensor_no_grad(self):
-        initialize_pg(self.init_method, self.rank, self.world_size)
-=======
     def context_cleanup_test_helper(self, rpc_args, func, nested=False):
         self._initialize_pg()
->>>>>>> 5d80f634
 
         # test that in dist autograd, in the case that tensors communicated over RPC do
         # NOT require grad, we still cleanup the dist autograd contexts created
@@ -727,15 +700,10 @@
         self.assertTrue(success)
 
     @dist_init
-<<<<<<< HEAD
-    def test_context_cleanup_no_tensors(self):
-        initialize_pg(self.init_method, self.rank, self.world_size)
-=======
     def test_context_cleanup_tensor_with_grad(self):
         t1 = torch.ones(3, 3, requires_grad=True)
         t2 = torch.zeros(3, 3, requires_grad=True)
         self.context_cleanup_test_helper(rpc_args=(t1, t2), func=torch.add)
->>>>>>> 5d80f634
 
     @dist_init
     def test_context_cleanup_tensor_no_grad(self):
@@ -743,13 +711,8 @@
         self.context_cleanup_test_helper(rpc_args=(t1, t1), func=torch.add)
 
     @dist_init
-<<<<<<< HEAD
-    def test_context_cleanup_nested_rpc(self):
-        initialize_pg(self.init_method, self.rank, self.world_size)
-=======
     def test_context_cleanup_no_tensors(self):
         self.context_cleanup_test_helper(rpc_args=(1, 1), func=my_scalar_add)
->>>>>>> 5d80f634
 
     @dist_init
     def test_context_cleanup_nested_rpc(self):
