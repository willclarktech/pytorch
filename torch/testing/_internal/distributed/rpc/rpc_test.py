from __future__ import absolute_import, division, print_function, unicode_literals

import concurrent.futures
import sys
import time
import unittest
from collections import namedtuple
from datetime import timedelta
from unittest import mock

import torch
import torch.distributed as dist
import torch.distributed.rpc as rpc
import torch.testing._internal.dist_utils
from torch._jit_internal import _qualified_name
from torch.distributed.rpc import RRef, _get_debug_info, _rref_context_get_debug_info
from torch.distributed.rpc.api import _use_rpc_pickler
from torch.distributed.rpc.internal import PythonUDF, RPCExecMode, _internal_rpc_pickler
from torch.testing._internal.common_utils import IS_MACOS, load_tests
from torch.testing._internal.dist_utils import (
    dist_init,
    get_shutdown_error_regex,
    initialize_pg,
    wait_until_node_failure,
    wait_until_pending_users_flushed,
)
from torch.testing._internal.distributed.rpc.rpc_agent_test_fixture import (
    RpcAgentTestFixture,
)


def foo_add():
    return torch.add(torch.ones(1), torch.ones(1))


def requires_process_group_agent(message=""):
    def decorator(old_func):
        return unittest.skipUnless(
            torch.testing._internal.dist_utils.TEST_CONFIG.rpc_backend_name
            == "PROCESS_GROUP",
            message,
        )(old_func)

    return decorator


VALUE_FUTURE = concurrent.futures.Future()
DONE_FUTURE = concurrent.futures.Future()


class StubRpcAgent:
    def __init__(self, world_size):
        self.world_size = world_size

    def get_worker_infos(self):
        return {
            rpc.WorkerInfo(name="worker{}".format(rank), id=rank)
            for rank in range(self.world_size)
        }


def _stub_construct_rpc_backend_options_handler(**kwargs):
    return mock.Mock()  # RpcBackendOptions.


def _stub_init_rpc_backend_handler(store, name, rank, world_size, rpc_backend_options):
    return StubRpcAgent(world_size=world_size)


def set_value(value):
    VALUE_FUTURE.set_result(value)

def wait_for_value_future():
    return VALUE_FUTURE.result()


def set_and_check_done(value):
    VALUE_FUTURE.set_result(value)
    return DONE_FUTURE.result()


# it is used to test python user defined function over rpc
# classes and functions are used to test python user defined class and
# methods over rpc
TensorClass = namedtuple("TensorClass", ["tensors"])


class MyPickleClass:
    def __init__(self):
        self.t = None

    def __getstate__(self):
        (pickled_python_udf, tensors) = _internal_rpc_pickler.serialize(
            PythonUDF(my_tensor_function, (torch.ones(2, 2), torch.ones(2, 2)), None)
        )
        return (pickled_python_udf, tensors)

    def __setstate__(self, obj):
        python_udf = _internal_rpc_pickler.deserialize(obj[0], obj[1])
        result = python_udf.func(python_udf.args[0], python_udf.args[1])
        self.t = result

    def set(self, val):
        self.t = val


class MyClass:
    def __init__(self, a):
        self.a = a

    def my_instance_method(self, b):
        return self.a + b

    @classmethod
    def my_class_method(cls, d, e):
        return d + e

    @staticmethod
    def my_static_method(f):
        return f > 10

    def increment_value(self, increment):
        self.a += increment

    def get_value(self):
        return self.a


def _call_method_on_rref(method, rref, *args, **kwargs):
    return method(rref.local_value(), *args, **kwargs)


def get_rref_list(values):
    return [RRef(MyClass(a)) for a in values]


def add_rref_to_value(rref, value):
    return rref.to_here() + value


def run_nested_pickle(pickle_cls_instance, tensor):
    return pickle_cls_instance.t + tensor


def build_complex_tensors():
    a = torch.ones(3, 3)
    b = [a, a]
    c = [b, b]
    d = [a, b]
    e = {a: d}
    return [a, b, c, d, e]


def my_function(a, b, c):
    return a + b + c


def my_tensor_function(a, b):
    return a + b


def my_sleep_func(seconds=1):
    time.sleep(seconds)


def my_complex_tensor_function(list_input, tensor_class_input, dict_input):
    res = list_input[0]
    for t in list_input:
        res += t
    for k, v in dict_input.items():
        res += v
    complex_tensors = tensor_class_input.tensors
    return (res, complex_tensors[0], complex_tensors[1], complex_tensors[2])


def my_rref_function(rref_a, rref_b):
    return rref_a.to_here() + rref_b.to_here()


def no_result():
    print("do nothing")


def nested_rpc(dst):
    return rpc.rpc_sync(dst, torch.add, args=(torch.ones(2, 2), 1))


def multi_layer_nested_async_rpc(dst, world_size, ttl):
    # this method returns immediately without blocking the callee, but will
    # generate additional requests.
    if ttl > 0:
        current_dst = "worker{}".format(dst)
        next_dst = (dst + 1) % world_size
        rpc.rpc_async(
            current_dst,
            multi_layer_nested_async_rpc,
            args=(next_dst, world_size, ttl - 1),
        )
        return 0


def nested_rref(dst):
    return (
        rpc.remote(dst, torch.add, args=(torch.ones(2, 2), 1)),
        rpc.remote(dst, torch.add, args=(torch.ones(2, 2), 2)),
    )


def nested_remote(dst):
    rref = rpc.remote(dst, torch.add, args=(torch.ones(2, 2), 3))
    return rref.to_here()


def rref_forward_chain(dst, world_size, rref, ttl):
    if ttl > 0:
        current_dst = "worker{}".format(dst)
        next_dst = (dst + 1) % world_size
        ret_rref = rpc.remote(
            current_dst, rref_forward_chain, args=(next_dst, world_size, rref, ttl - 1)
        )
        return [ret_rref]
    else:
        return rref.to_here()


def rpc_return_rref(dst):
    return rpc.remote(dst, torch.add, args=(torch.ones(2, 2), 1))


def light_rpc():
    return 0


def heavy_rpc(tensor):
    for i in range(1, 100):
        tensor *= i
        tensor /= i + 1
    return 0


def raise_func():
    raise ValueError("Expected error")


global_rref = None


def set_global_rref(rref):
    global global_rref
    global_rref = rref


def clear_global_rref():
    global global_rref
    global_rref = None


@torch.jit.script
def one_arg(value):
    return value + 1


@torch.jit.script
class MyScriptClass:
    def __init__(self):
        self.a = 10

@torch.jit.interface
class MyModuleInterface(torch.nn.Module):
    def forward(self):
        # type: () -> Tensor
        pass

class MyScriptModule(torch.jit.ScriptModule):
    def __init__(self, rank):
        super().__init__()
        self.a = torch.ones(rank)

    @torch.jit.script_method
    def forward(self):
        # type: () -> Tensor
        return self.a

# load_tests from common_utils is used to automatically filter tests for
# sharding on sandcastle. This line silences flake warnings
load_tests = load_tests


@unittest.skipIf(
    sys.version_info < (3, 0),
    "Pytorch distributed rpc package " "does not support python2",
)
class RpcTest(RpcAgentTestFixture):
    @dist_init
    def test_worker_id(self):
        n = self.rank + 1
        peer_rank = n % self.world_size
        self_worker_info = rpc.get_worker_info()
        peer_worker_info = rpc.get_worker_info("worker{}".format(peer_rank))

        self.assertEqual(self_worker_info.name, "worker{}".format(self.rank))
        self.assertEqual(peer_worker_info.name, "worker{}".format(peer_rank))

        with self.assertRaisesRegex(RuntimeError, "Unknown destination worker"):
            unknown_worker_id = rpc.get_worker_info("WorkerUnknown")

    @dist_init
    def test_get_worker_infos(self):
        worker_infos = rpc.api._get_current_rpc_agent().get_worker_infos()

        worker_names = {worker_info.name for worker_info in worker_infos}
        expected_worker_names = {
            "worker{}".format(rank) for rank in range(self.world_size)
        }
        self.assertEqual(worker_names, expected_worker_names)

        worker_ids = {worker_info.id for worker_info in worker_infos}
        expected_worker_ids = {rank for rank in range(self.world_size)}
        self.assertEqual(worker_ids, expected_worker_ids)

    @dist_init
    def test_self_add(self):
        self_worker_info = rpc.get_worker_info()
        self_worker_name = "worker{}".format(self.rank)
        fut = rpc.rpc_async(self_worker_info, torch.add, args=(torch.ones(2, 2), 1))
        ret = rpc.rpc_sync(self_worker_info, torch.add, args=(torch.ones(2, 2), 1))
        self.assertEqual(fut.wait(), torch.ones(2, 2) + 1)
        self.assertEqual(ret, torch.ones(2, 2) + 1)

    @dist_init
    def test_self_py_udf_remote(self):
        self_worker_info = rpc.get_worker_info()
        rref = rpc.remote(self_worker_info, my_function, args=(torch.ones(2, 2), 1, 3))
        self.assertEqual(rref.to_here(), torch.ones(2, 2) + 1 + 3)

    def _test_self_remote_rref_as_rpc_arg(self, dst):
        self_worker_info = rpc.get_worker_info()
        rref = rpc.remote(self_worker_info, my_function, args=(torch.ones(2, 2), 1, 3))
        fut = rpc.rpc_async(dst, add_rref_to_value, args=(rref, torch.ones(2, 2)))
        ret = rpc.rpc_sync(dst, add_rref_to_value, args=(rref, torch.ones(2, 2) + 1))
        self.assertEqual(ret, torch.ones(2, 2) + 1 + 3 + torch.ones(2, 2) + 1)
        self.assertEqual(fut.wait(), torch.ones(2, 2) + 1 + 3 + torch.ones(2, 2))

    @dist_init
    def test_self_remote_rref_as_rpc_arg(self):
        dst = "worker{}".format((self.rank + 1) % self.world_size)
        self._test_self_remote_rref_as_rpc_arg(dst)

    @dist_init
    def test_self_remote_rref_as_self_rpc_arg(self):
        self._test_self_remote_rref_as_rpc_arg(rpc.get_worker_info())

    def _test_self_remote_rref_as_remote_arg(self, dst):
        self_worker_info = rpc.get_worker_info()
        rref = rpc.remote(self_worker_info, my_function, args=(torch.ones(2, 2), 1, 3))
        ret_rref = rpc.remote(dst, add_rref_to_value, args=(rref, torch.ones(2, 2)))
        self.assertEqual(
            ret_rref.to_here(), torch.ones(2, 2) + 1 + 3 + torch.ones(2, 2)
        )

    @dist_init
    def test_self_remote_rref_as_remote_arg(self):
        dst = "worker{}".format((self.rank + 1) % self.world_size)
        self._test_self_remote_rref_as_remote_arg(dst)

    @dist_init
    def test_self_remote_rref_as_self_remote_arg(self):
        self._test_self_remote_rref_as_remote_arg(rpc.get_worker_info())

    @mock.patch.object(torch.distributed.autograd, "_init")
    @mock.patch.object(torch.distributed.rpc.api, "_set_and_start_rpc_agent")
    @dist_init(setup_rpc=False)
    def test_register_rpc_backend_and_set_and_start_rpc_backend(
        self, mock_rpc_agent, mock_dist_autograd_init
    ):
        backend_name = "stub_backend"

        backend = rpc.backend_registry.register_backend(
            backend_name,
            _stub_construct_rpc_backend_options_handler,
            _stub_init_rpc_backend_handler,
        )

        with self.assertRaisesRegex(
            RuntimeError, "^RPC backend .+: already registered$"
        ):
            backend = rpc.backend_registry.register_backend(
                backend_name,
                _stub_construct_rpc_backend_options_handler,
                _stub_init_rpc_backend_handler,
            )

        rpc.init_rpc(
            name="worker1",
            backend=backend,
            rank=self.rank,
            world_size=self.world_size,
            rpc_backend_options=self.rpc_backend_options,
        )

    @requires_process_group_agent("PROCESS_GROUP rpc backend specific test, skip")
    @dist_init(setup_rpc=False)
    def test_duplicate_name(self):
        with self.assertRaisesRegex(RuntimeError, "is not unique"):
            store, _, _ = next(
                torch.distributed.rendezvous(
                    self.init_method, rank=self.rank, world_size=self.world_size
                )
            )
            rpc.api._init_rpc_backend(
                backend=self.rpc_backend,
                store=store,
                name="duplicate_name",
                rank=self.rank,
                world_size=self.world_size,
                rpc_backend_options=self.rpc_backend_options,
            )

    @dist_init(setup_rpc=False)
    def test_reinit(self):
        rpc.init_rpc(
            name="worker{}".format(self.rank),
            backend=self.rpc_backend,
            rank=self.rank,
            world_size=self.world_size,
            rpc_backend_options=self.rpc_backend_options,
        )

        initialize_pg(self.init_method, self.rank, self.world_size)
        # Wait for all init to complete.
        dist.barrier()

        with self.assertRaisesRegex(RuntimeError, "is already initialized"):
            rpc.init_rpc(
                name="worker{}".format(self.rank),
                backend=self.rpc_backend,
                rank=self.rank,
                world_size=self.world_size,
                rpc_backend_options=self.rpc_backend_options,
            )
        rpc.shutdown()

    @dist_init(setup_rpc=False)
    def test_invalid_names(self):
        from torch.distributed.rpc import WorkerInfo

        worker_id = 0
        with self.assertRaisesRegex(RuntimeError, "Worker name must match"):
            info = WorkerInfo("abc*", worker_id)

        with self.assertRaisesRegex(RuntimeError, "Worker name must match"):
            info = WorkerInfo(" ", worker_id)

        with self.assertRaisesRegex(RuntimeError, "must be non-empty"):
            info = WorkerInfo("", worker_id)

        # If the number in the message does not match, it is likely that the
        # value of MAX_NAME_LEN in RPC WorkerInfo has changed.
        with self.assertRaisesRegex(RuntimeError, "shorter than 128"):
            info = WorkerInfo("".join(["a" for i in range(500)]), worker_id)

    @dist_init
    def test_add(self):
        n = self.rank + 1
        dst_rank = n % self.world_size
        ret = rpc.rpc_sync(
            "worker{}".format(dst_rank),
            torch.add,
            args=(torch.ones(n, n), torch.ones(n, n)),
        )
        self.assertEqual(ret, torch.ones(n, n) * 2)

    @dist_init
    def test_add_with_id(self):
        n = self.rank + 1
        dst_rank = n % self.world_size
        workder_info = rpc.get_worker_info("worker{}".format(dst_rank))

        ret = rpc.rpc_sync(
            workder_info, torch.add, args=(torch.ones(n, n), torch.ones(n, n))
        )
        self.assertEqual(ret, torch.ones(n, n) * 2)

    @dist_init
    def test_scalar_add(self):
        n = self.rank + 1
        dst_rank = n % self.world_size
        ret = rpc.rpc_sync(
            "worker{}".format(dst_rank), torch.add, args=(torch.ones(n, n), n)
        )
        self.assertEqual(ret, (torch.ones(n, n) + n))

    @dist_init
    def test_async_add(self):
        n = self.rank + 1
        dst_rank = n % self.world_size
        fut = rpc.rpc_async(
            "worker{}".format(dst_rank),
            torch.add,
            args=(torch.ones(n, n), torch.ones(n, n)),
        )
        self.assertEqual(fut.wait(), torch.ones(n, n) * 2)

    @dist_init
    def test_nonzero(self):
        n = self.rank + 1
        dst_rank = n % self.world_size
        x = torch.ones(self.world_size, self.world_size)
        x[self.rank][self.rank] = 0
        ret = rpc.rpc_sync("worker{}".format(dst_rank), torch.nonzero, args=(x,))
        self.assertEqual(ret, x.nonzero())

    @dist_init
    def test_multi_rpc(self):
        dst_rank = (self.rank + 1) % self.world_size
        for i in range(20):
            n = i + self.rank + 1
            ret = rpc.rpc_sync(
                "worker{}".format(dst_rank),
                torch.add,
                args=(torch.ones(n, n), torch.ones(n, n)),
            )
            self.assertEqual(ret, torch.ones(n, n) * 2)

    def _run_uneven_workload(self, num_repeat=30):
        # worker0 drives and waits for worker1 and worker2
        # throughout the test.
        if self.rank == 0:
            self.assertTrue(self.world_size >= 3)

            # Phase 1: Only worker1 has workload.
            dst = "worker1"
            futs = []
            for _ in range(num_repeat):
                fut = rpc.rpc_async(dst, heavy_rpc, args=(torch.ones(100, 100),))
                futs.append(fut)

            for fut in futs:
                fut.wait()
                self.assertEqual(fut.wait(), 0)

            # Phase 2: Only worker2 has workload.
            # If join is not correctly implemented,
            # worker2 should be closed by now.
            dst = "worker2"
            futs = []
            for _ in range(num_repeat):
                fut = rpc.rpc_async(dst, heavy_rpc, args=(torch.ones(100, 100),))
                futs.append(fut)

            for fut in futs:
                fut.wait()
                self.assertEqual(fut.wait(), 0)

    def test_wait_all_workers(self):
        rpc.init_rpc(
            name="worker%d" % self.rank,
            backend=self.rpc_backend,
            rank=self.rank,
            world_size=self.world_size,
            rpc_backend_options=self.rpc_backend_options,
        )

        self._run_uneven_workload()

        # worker0 calls this at the end after waiting for RPC responses.
        # worker1/2 calls this immediately and has some works after it.
        # worker3 calls this immediately and has no more work.
        rpc.api._wait_all_workers()
        rpc.shutdown(graceful=False)

    def test_wait_all_workers_twice(self):
        rpc.init_rpc(
            name="worker%d" % self.rank,
            backend=self.rpc_backend,
            rank=self.rank,
            world_size=self.world_size,
            rpc_backend_options=self.rpc_backend_options,
        )

        self._run_uneven_workload()

        # worker0 calls this at the end after waiting for RPC responses.
        # worker1/2 calls this immediately and has some works after it.
        # worker3 calls this immediately and has no more work.
        rpc.api._wait_all_workers()
        rpc.api._wait_all_workers()
        rpc.shutdown(graceful=False)

    @dist_init
    def test_graceful_shutdown_with_uneven_workload(self):
        """Test graceful termination."""
        self._run_uneven_workload()

    @dist_init(setup_rpc=False)
    def test_shutdown_followed_by_rpc(self):
        # Initialize RPC.
        rpc.init_rpc(
            name="worker%d" % self.rank,
            backend=self.rpc_backend,
            rank=self.rank,
            world_size=self.world_size,
            rpc_backend_options=self.rpc_backend_options,
        )

        n = self.rank + 1
        dst_rank = n % self.world_size
        ret = rpc.rpc_sync(
            "worker{}".format(dst_rank),
            torch.add,
            args=(torch.ones(n, n), torch.ones(n, n)),
        )
        self.assertEqual(ret, torch.ones(n, n) * 2)
        rpc.shutdown()

        with self.assertRaisesRegex(RuntimeError, "^RPC has not been initialized"):
            rpc.rpc_sync(
                "worker{}".format(dst_rank),
                torch.add,
                args=(torch.ones(n, n), torch.ones(n, n)),
            )

    @dist_init
    def test_expected_src(self):
        dst_rank = (self.rank + 1) % self.world_size
        expected_src_rank = (self.rank - 1) % self.world_size
        ret = rpc.rpc_sync("worker{}".format(dst_rank), set_value, args=(self.rank,))
        value = VALUE_FUTURE.result()
        self.assertEqual(value, expected_src_rank)

    @dist_init
    def test_py_built_in(self):
        n = self.rank + 1
        dst_rank = n % self.world_size
        ret = rpc.rpc_sync("worker{}".format(dst_rank), min, args=(n, n + 1, n + 2))
        self.assertEqual(ret, min(n, n + 1, n + 2))

    @dist_init
    def test_py_user_defined(self):
        n = self.rank + 1
        dst_rank = n % self.world_size
        ret = rpc.rpc_sync(
            "worker{}".format(dst_rank),
            my_function,
            kwargs={"a": n, "b": n + 1, "c": n + 2},
        )
        self.assertEqual(ret, my_function(n, n + 1, n + 2))

    def _profiler_test_with_rpc(self, rpc_exec_mode, func, args):
        dst = (self.rank + 1) % self.world_size
        # only run profiler on rank 1.
        if self.rank == 1:
            with torch.autograd.profiler.profile() as prof:
                if rpc_exec_mode == RPCExecMode.SYNC:
                    rpc.rpc_sync("worker{}".format(dst), func, args=args)
                elif rpc_exec_mode == RPCExecMode.ASYNC:
                    fut = rpc.rpc_async("worker{}".format(dst), func, args=args)
                    fut.wait()
                else:
                    self.assertTrue(rpc_exec_mode == RPCExecMode.REMOTE)
                    rref = rpc.remote("worker{}".format(dst), func, args=args)
                    rref.to_here()
                    # We need to wait for the instance to be created on
                    # the owner, and get back a positive confirmation.
                    # Calling to_here does not ensure that we have finished
                    # processing the Owner's confirmation of this RRef. To do
                    # this, we wait until the current RRef context doesn't have
                    # any pending users, which indicates that the confirmation
                    # was processed on this worker.
                    wait_until_pending_users_flushed()

            events = prof.function_events
            rpc_event = [
                event for event in events if rpc_exec_mode.value in event.name
            ][0]
            # the sender, dest worker, function run, and type of RPC should all
            # be recorded.
            self_worker_name = "worker{}".format(self.rank)
            dst_worker_name = "worker{}".format(dst)
            self.assertTrue(self_worker_name in rpc_event.name)
            self.assertTrue(dst_worker_name in rpc_event.name)
            self.assertTrue(func.__name__ in rpc_event.name)
            self.assertTrue(rpc_exec_mode.value in rpc_event.name)
            self.assertEqual(rpc_event.count, 1)

    @dist_init
    def test_profiler_with_sync_rpc_udf(self):
        self._profiler_test_with_rpc(RPCExecMode.SYNC, my_sleep_func, args=(1,))

    @dist_init
    def test_profiler_with_sync_rpc_builtin(self):
        self._profiler_test_with_rpc(
            RPCExecMode.SYNC, torch.add, args=(torch.ones(1), torch.ones(1))
        )

    @dist_init
    def test_profiler_with_async_rpc_udf(self):
        self._profiler_test_with_rpc(RPCExecMode.ASYNC, my_sleep_func, args=(1,))

    @dist_init
    def test_profiler_with_async_rpc_builtin(self):
        self._profiler_test_with_rpc(
            RPCExecMode.ASYNC, torch.add, args=(torch.ones(1), torch.ones(1))
        )

    @dist_init
    def test_profiler_with_remote_udf(self):
        self._profiler_test_with_rpc(RPCExecMode.REMOTE, my_sleep_func, args=(1,))

    @dist_init
    def test_profiler_with_remote_builtin(self):
        self._profiler_test_with_rpc(
            RPCExecMode.REMOTE, torch.add, args=(torch.ones(1), torch.ones(1))
        )

    @dist_init
    def test_py_class_constructor(self):
        n = self.rank + 1
        dst_rank = n % self.world_size
        ret = rpc.rpc_sync("worker{}".format(dst_rank), MyClass, args=(n,))
        self.assertEqual(ret.a, n)

    @dist_init
    def test_py_class_instance_method(self):
        n = self.rank + 1
        dst_rank = n % self.world_size
        ret = rpc.rpc_sync(
            "worker{}".format(dst_rank), MyClass(2).my_instance_method, args=(n,)
        )
        self.assertEqual(ret, MyClass(2).my_instance_method(n))

    @dist_init
    def test_py_class_method(self):
        n = self.rank + 1
        dst_rank = n % self.world_size
        ret = rpc.rpc_sync(
            "worker{}".format(dst_rank), MyClass.my_class_method, args=(n, n + 1)
        )
        self.assertEqual(ret, MyClass.my_class_method(n, n + 1))

    @dist_init
    def test_py_class_static_method(self):
        n = self.rank + 1
        dst_rank = n % self.world_size
        ret = rpc.rpc_sync(
            "worker{}".format(dst_rank), MyClass.my_static_method, args=(n + 10,)
        )
        self.assertEqual(ret, MyClass.my_static_method(n + 10))

    @dist_init
    def test_py_multi_async_call(self):
        n = self.rank + 1
        dst_rank = n % self.world_size
        dst_worker_info = rpc.get_worker_info("worker{}".format(dst_rank))
        fut1 = rpc.rpc_async(dst_worker_info, MyClass.my_static_method, args=(n + 10,))
        fut2 = rpc.rpc_async(dst_worker_info, min, args=(n, n + 1, n + 2))
        self.assertEqual(fut1.wait(), MyClass.my_static_method(n + 10))
        self.assertEqual(fut2.wait(), min(n, n + 1, n + 2))

    @dist_init
    def test_py_no_return_result(self):
        n = self.rank + 1
        dst_rank = n % self.world_size
        ret = rpc.rpc_sync("worker{}".format(dst_rank), no_result)
        self.assertEqual(ret, no_result())

    @dist_init
    def test_py_tensors(self):
        n = self.rank + 1
        dst_rank = n % self.world_size
        ret = rpc.rpc_sync(
            "worker{}".format(dst_rank),
            my_tensor_function,
            args=(torch.ones(n, n), torch.ones(n, n)),
        )
        self.assertEqual(ret, my_tensor_function(torch.ones(n, n), torch.ones(n, n)))

    @dist_init
    def test_py_tensors_multi_async_call(self):
        futs = []
        n = self.rank + 1
        dst_rank = n % self.world_size
        for i in range(100):
            fut = rpc.rpc_async(
                "worker{}".format(dst_rank),
                my_tensor_function,
                args=(torch.ones(i, i), torch.ones(i, i)),
            )
            futs.append(fut)

        j = 0
        for fut in futs:
            self.assertEqual(
                fut.wait(), my_tensor_function(torch.ones(j, j), torch.ones(j, j))
            )
            j += 1

    @dist_init
    def test_py_tensors_in_container(self):
        n = self.rank + 1
        dst_rank = n % self.world_size
        a = [torch.ones(n, n), torch.ones(n, n)]
        b = TensorClass(build_complex_tensors())
        c = {"foo": torch.ones(n, n), "bar": torch.ones(n, n)}
        ret = rpc.rpc_sync(
            "worker{}".format(dst_rank), my_complex_tensor_function, args=(a, b, c)
        )
        self.assertEqual(ret, my_complex_tensor_function(a, b, c))

    @dist_init
    def test_py_nested_pickle(self):
        n = self.rank + 1
        dst_rank = n % self.world_size

        ret = rpc.rpc_sync(
            "worker{}".format(dst_rank),
            run_nested_pickle,
            args=(MyPickleClass(), torch.ones(2, 2)),
        )

        m = MyPickleClass()
        m.set(my_tensor_function(torch.ones(2, 2), torch.ones(2, 2)))
        self.assertEqual(ret, run_nested_pickle(m, torch.ones(2, 2)))

    @dist_init
    def test_py_function_exception(self):
        n = self.rank + 1
        dst_rank = n % self.world_size
        with self.assertRaisesRegex(Exception, "TypeError"):
            ret = rpc.rpc_sync("worker{}".format(dst_rank), no_result, args=(10,))

    @dist_init
    def test_py_raise_in_user_func(self):
        n = self.rank + 1
        dst_rank = n % self.world_size
        fut = rpc.rpc_async("worker{}".format(dst_rank), raise_func)
        with self.assertRaisesRegex(Exception, "ValueError"):
            fut.wait()

    @dist_init
    def test_torchscript_function(self):
        dst_worker_name = "worker{}".format((self.rank + 1) % self.world_size)
        local_ret = one_arg(torch.ones(2, 2))
        ret = rpc.rpc_sync(dst_worker_name, one_arg, args=(torch.ones(2, 2),))
        self.assertEqual(ret, local_ret)
        rref = rpc.remote(dst_worker_name, one_arg, args=(torch.ones(2, 2),))
        self.assertEqual(rref.to_here(), local_ret)
        # create rref to itself
        local_rref = rpc.remote("worker{}".format(self.rank), one_arg, args=(torch.ones(2, 2),))
        self.assertEqual(local_rref.to_here(), local_ret)

    @dist_init
    def test_torchscript_function_exception(self):
        dst_worker_name = "worker{}".format((self.rank + 1) % self.world_size)

        with self.assertRaisesRegex(Exception, r"one_arg\(\) expected at most"):
            ret = rpc.rpc_sync(dst_worker_name, one_arg, args=(10, 20))

        with self.assertRaisesRegex(
            Exception, r"one_arg\(\) expected at most"
        ):
            rref = rpc.remote(dst_worker_name, one_arg, args=(10, 20))

    @dist_init
    def test_torchscript_functions_not_supported(self):
        # Right now _rpc_sync_torchscript does not accept annotated torchscript
        # class name or script module class name or their class method names.
        # But rpc_sync still accepts script class name and run it in
        # the same code path as python call.
        # Currently neither rpc_sync or _rpc_sync_torchscript is allowed to
        # accept script module and script module method.
        n = self.rank + 1
        dst_rank = n % self.world_size
        with self.assertRaisesRegex(
            RuntimeError, "attempted to get undefined function"
        ):
            ret = rpc._rpc_sync_torchscript(
                "worker{}".format(dst_rank), _qualified_name(MyScriptClass), args=()
            )
        ret = rpc.rpc_sync("worker{}".format(dst_rank), MyScriptClass, args=())

        with self.assertRaisesRegex(
            RuntimeError, "attempted to get undefined function"
        ):
            ret = rpc._rpc_sync_torchscript(
                "worker{}".format(dst_rank), _qualified_name(MyScriptModule), args=(self.rank, )
            )

        with self.assertRaisesRegex(
            RuntimeError, "attempted to get undefined function"
        ):
            ret = rpc._rpc_sync_torchscript(
                "worker{}".format(dst_rank),
                _qualified_name(MyScriptModule(self.rank).forward),
                args=(),
            )
        # Python 3.5 and Python 3.6 throw different error message, the only
        # common word can be greped is "pickle".
        with self.assertRaisesRegex(Exception, "pickle"):
            ret = rpc.rpc_sync(
                'worker{}'.format(dst_rank),
                MyScriptModule(self.rank).forward,
                args=())


    @dist_init
    def test_nested_rpc(self):
        n = self.rank + 1
        dst_rank = n % self.world_size
        ret = rpc.rpc_sync(
            "worker{}".format(dst_rank),
            nested_rpc,
            args=("worker{}".format(self.rank),),
        )
        self.assertEqual(ret, torch.ones(2, 2) + 1)

    def _stress_test_rpc(self, f, repeat=1000, args=()):
        n = self.rank + 1
        dst_rank = n % self.world_size
        futs = []
        tik = time.time()
        for _ in range(repeat):
            fut = rpc.rpc_async("worker{}".format(dst_rank), f, args=args)
            futs.append(fut)

        for fut in futs:
            self.assertEqual(fut.wait(), 0)
        tok = time.time()
        print(
            "Rank {} finished testing {} {} times in {} seconds.".format(
                self.rank, f.__name__, repeat, tok - tik
            )
        )

    @dist_init
    def test_stress_light_rpc(self):
        self._stress_test_rpc(light_rpc)

    @dist_init
    def test_stress_heavy_rpc(self):
        self._stress_test_rpc(heavy_rpc, repeat=20, args=(torch.ones(100, 100),))

    @dist_init
    def test_builtin_remote_ret(self):
        n = self.rank + 1
        dst_rank = n % self.world_size
        rref = rpc.remote(
            "worker{}".format(dst_rank),
            torch.add,
            args=(torch.ones(n, n), torch.ones(n, n)),
        )
        self.assertEqual(rref.to_here(), torch.ones(n, n) * 2)

    def _test_multi_remote_call(self, fn, args_fn=lambda x: (), kwargs_fn=lambda x: {}):
        m = 10
        n = self.rank + 1
        dst_rank = n % self.world_size
        rrefs = []
        expected = []
        for i in range(m):
            n = n + i
            rrefs.append(
                rpc.remote(
                    "worker{}".format(dst_rank),
                    fn,
                    args=args_fn(n),
                    kwargs=kwargs_fn(n),
                )
            )
            expected.append(fn(*args_fn(n), **kwargs_fn(n)))

        for i in range(m):
            self.assertEqual(rrefs[i].to_here(), expected[i])

    @dist_init
    def test_multi_builtin_remote_ret(self):
        def args_fn(n):
            return (torch.ones(n, n), torch.ones(n, n))

        self._test_multi_remote_call(torch.add, args_fn=args_fn)

    @dist_init
    def test_py_udf_remote(self):
        n = self.rank + 1
        dst_rank = n % self.world_size
        rref = rpc.remote(
            "worker{}".format(dst_rank),
            my_function,
            kwargs={"a": n, "b": n + 1, "c": n + 2},
        )
        self.assertEqual(rref.to_here(), my_function(n, n + 1, n + 2))

    @dist_init
    def test_multi_py_udf_remote(self):
        def kwargs_fn(n):
            return {"a": torch.ones(n, n), "b": torch.ones(n, n), "c": torch.ones(n, n)}

        self._test_multi_remote_call(my_function, kwargs_fn=kwargs_fn)

    @dist_init
    def test_py_rref_args(self):
        n = self.rank + 1
        dst_rank = n % self.world_size
        rref_a = rpc.remote(
            "worker{}".format(dst_rank), torch.add, args=(torch.ones(n, n), 2)
        )
        rref_b = rpc.remote(
            "worker{}".format(dst_rank), torch.add, args=(torch.ones(n, n), 1)
        )
        rref_c = rpc.remote(
            "worker{}".format(dst_rank), my_rref_function, args=(rref_a, rref_b)
        )
        self.assertEqual(rref_c.to_here(), torch.ones(n, n) + 4)

    @dist_init
    def test_py_rref_args_user_share(self):
        n = self.rank + 1
        owner_rank = n % self.world_size
        user_rank = (n + 1) % self.world_size
        rref_a = rpc.remote(
            "worker{}".format(owner_rank), my_function, args=(torch.ones(n, n), 2, 0)
        )
        rref_b = rpc.remote(
            "worker{}".format(owner_rank), my_function, args=(torch.ones(n, n), 1, 0)
        )
        rref_c = rpc.remote(
            "worker{}".format(user_rank), my_rref_function, args=(rref_a, rref_b)
        )
        self.assertEqual(rref_c.to_here(), torch.ones(n, n) + 4)

    @dist_init
    def test_py_rpc_rref_args(self):
        n = self.rank + 1
        dst_rank = n % self.world_size
        rref_a = rpc.remote(
            "worker{}".format(dst_rank), my_function, args=(torch.ones(n, n), 2, 0)
        )
        rref_b = rpc.remote(
            "worker{}".format(dst_rank), my_function, args=(torch.ones(n, n), 1, 0)
        )

        c = rpc.rpc_sync(
            "worker{}".format(dst_rank), my_rref_function, args=(rref_a, rref_b)
        )

        self.assertEqual(c, torch.ones(n, n) + 4)

    @dist_init
    def test_nested_remote(self):
        n = self.rank + 1
        dst_rank1 = n % self.world_size
        dst_rank2 = (n + 1) % self.world_size

        rref = rpc.remote(
            "worker{}".format(dst_rank1),
            nested_remote,
            args=("worker{}".format(dst_rank2),),
        )
        self.assertEqual(rref.to_here(), torch.ones(2, 2) + 3)

    @dist_init
    def test_nested_rref(self):
        n = self.rank + 1
        dst_rank1 = n % self.world_size
        dst_rank2 = (n + 1) % self.world_size
        rref_of_rrefs = rpc.remote(
            "worker{}".format(dst_rank1),
            nested_rref,
            args=("worker{}".format(dst_rank2),),
        )
        rrefs = rref_of_rrefs.to_here()
        self.assertEqual(len(rrefs), 2)
        self.assertEqual(rrefs[0].to_here(), torch.ones(2, 2) + 1)
        self.assertEqual(rrefs[1].to_here(), torch.ones(2, 2) + 2)

    @dist_init
    def test_nested_rref_stress(self):
        n = self.rank + 1
        dst_rank1 = n % self.world_size
        dst_rank2 = (n + 1) % self.world_size
        all_rrefs = []
        for _ in range(20):
            all_rrefs.append(
                rpc.remote(
                    "worker{}".format(dst_rank1),
                    nested_rref,
                    args=("worker{}".format(dst_rank2),),
                )
            )

        for i in range(20):
            rref_of_rrefs = all_rrefs[i]
            rrefs = rref_of_rrefs.to_here()
            self.assertEqual(len(rrefs), 2)
            self.assertEqual(rrefs[0].to_here(), torch.ones(2, 2) + 1)
            self.assertEqual(rrefs[1].to_here(), torch.ones(2, 2) + 2)

    @dist_init
    def test_multi_layer_nested_async_rpc(self):
        # This test will exit right away, but there will be a chain of async
        # RPCs. The termination algorithm should detect those messages properly.
        # Otherwise, some peer could exit early, leaving others to timeout
        # errors or connection closed errors.
        ttl = 20
        n = self.rank + 1
        dst_rank = n % self.world_size

        multi_layer_nested_async_rpc(dst_rank, self.world_size, ttl)

    @dist_init
    def test_remote_with_exception(self):
        n = self.rank + 1
        dst_rank = n % self.world_size
        # check ref to other workers
        rref = rpc.remote("worker{}".format(dst_rank), raise_func)
        with self.assertRaisesRegex(Exception, "ValueError"):
            rref.to_here()
        # check ref to itself
        rref = rpc.remote("worker{}".format(self.rank), no_result, args=(10,))
        with self.assertRaisesRegex(Exception, "TypeError"):
            rref.to_here()

    @dist_init
    def test_rpc_return_rref(self):
        n = self.rank + 1
        dst_rank1 = n % self.world_size
        dst_rank2 = (n + 1) % self.world_size
        rref = rpc.rpc_sync(
            "worker{}".format(dst_rank1),
            rpc_return_rref,
            args=("worker{}".format(dst_rank2),),
        )
        self.assertEqual(rref.to_here(), torch.ones(2, 2) + 1)

    @dist_init
    def test_rref_forward_chain(self):
        ttl = 8
        n = self.rank + 1
        dst_rank = n % self.world_size

        rref = rpc.remote(
            "worker{}".format(dst_rank), torch.add, args=(torch.ones(n, n), 1)
        )

        ret_rref = rref_forward_chain(dst_rank, self.world_size, rref, ttl)

        for i in range(ttl):
            self.assertEqual(len(ret_rref), 1)
            ret_rref = ret_rref[0].to_here()

        ret = ret_rref
        self.assertEqual(ret, torch.add(torch.ones(n, n), 1))

    @dist_init
    def test_local_rref_no_fork(self):
        local_rref = RRef(35)
        self.assertEqual(local_rref.local_value(), 35)

    @dist_init
    def test_local_value_not_on_owner(self):
        # ensure that an error message is thrown if a user tries to call
        # local_value() on a non-owning node.
        next_rank = (self.rank + 1) % self.world_size
        rref = rpc.remote(
            "worker{}".format(next_rank), torch.add, args=(torch.ones(1), torch.ones(1))
        )
        with self.assertRaisesRegex(
            RuntimeError, "Call it on worker{}".format(next_rank)
        ):
            rref.local_value()

    @dist_init
    def test_return_local_rrefs(self):
        n = self.rank + 1
        dst_rank = n % self.world_size

        rref_list = rpc.rpc_sync(
            "worker{}".format(dst_rank), get_rref_list, args=([1, 2, 3],)
        )

        for rref in rref_list:
            rpc.rpc_sync(
                rref.owner(),
                _call_method_on_rref,
                args=(MyClass.increment_value, rref, 10),
            )

        rets = [
            rpc.rpc_sync(
                rref.owner(), _call_method_on_rref, args=(MyClass.get_value, rref)
            )
            for rref in rref_list
        ]

        self.assertEqual(rets, [11, 12, 13])

    @dist_init
    def test_owner_equality(self):
        a = RRef(40)
        b = RRef(50)

        other_rank = (self.rank + 1) % self.world_size
        other_a = rpc.remote(
            "worker{}".format(other_rank), torch.add, args=(torch.ones(1), 1)
        )
        other_b = rpc.remote(
            "worker{}".format(other_rank), torch.add, args=(torch.ones(1), 1)
        )
        other_a.to_here()  # to ensure clean termination
        other_b.to_here()

        self.assertNotEqual(a.owner(), 23)
        self.assertEqual(other_a.owner(), other_b.owner())
        self.assertNotEqual(a.owner(), other_a.owner())
        self.assertEqual(other_a.owner(), other_a.owner())
        self.assertEqual(other_a.owner(), other_b.owner())
        self.assertEqual(a.owner(), a.owner())
        self.assertEqual(a.owner(), b.owner())
        self.assertEqual(a.owner(), rpc.get_worker_info())
        x = dict()
        x[a.owner()] = a
        x[other_a.owner()] = other_a
        self.assertEqual(x[a.owner()], a)
        self.assertEqual(x[b.owner()], a)
        self.assertEqual(x[other_a.owner()], other_a)
        self.assertEqual(x[other_b.owner()], other_a)
        self.assertEqual(len(x), 2)

    @dist_init
    def test_pass_local_rrefs(self):
        n = self.rank + 1
        dst_rank = n % self.world_size
        dst_worker = "worker{}".format(dst_rank)

        rref = RRef(40)
        self.assertEqual(
            rpc.rpc_sync(dst_worker, add_rref_to_value, args=(rref, 50)), 90
        )
        self.assertEqual(
            rpc.rpc_async(dst_worker, add_rref_to_value, args=(rref, 50)).wait(), 90
        )
        self.assertEqual(
            rpc.remote(dst_worker, add_rref_to_value, args=(rref, 50)).to_here(), 90
        )

    @dist_init
    def test_remote_same_worker(self):
        n = self.rank + 1
        dst_rank = n % self.world_size
        rref_a = rpc.remote(
            "worker{}".format(dst_rank), torch.add, args=(torch.ones(n, n), 2)
        )
        rref_b = rpc.remote(
            "worker{}".format(dst_rank), torch.add, args=(torch.ones(n, n), 1)
        )
        rref_c = rpc.remote(
            "worker{}".format(dst_rank), my_rref_function, args=(rref_a, rref_b)
        )
        self.assertEqual(rref_c.to_here(), torch.ones(n, n) + 4)

    @dist_init(setup_rpc=True)
    def test_call_method_on_rref(self):
        """
        Tests that it is possible to call an instance method on a remote objet
        by using rref.owner() as destination of the call.
        """
        vals = [10, 2, 5, 7]
        dst_rank = (self.rank + 1) % self.world_size
        dst_worker = "worker{}".format(dst_rank)

        # creates a remote object
        rref = rpc.remote(dst_worker, MyClass, args=(vals[0],))

        # modifies state of the remote object
        rpc.rpc_sync(
            rref.owner(),
            _call_method_on_rref,
            args=(MyClass.increment_value, rref, vals[1]),
        )
        rpc.rpc_async(
            rref.owner(),
            _call_method_on_rref,
            args=(MyClass.increment_value, rref, vals[2]),
        ).wait()
        rpc.remote(
            rref.owner(),
            _call_method_on_rref,
            args=(MyClass.increment_value, rref, vals[3]),
        ).to_here()

        # queries state of the remote object
        result = rpc.rpc_sync(
            dst_worker, _call_method_on_rref, args=(MyClass.get_value, rref)
        )

        self.assertEqual(result, sum(vals))

    def _test_rref_leak(self, ignore_leak):
        rpc.init_rpc(
            name="worker{}".format(self.rank),
            backend=self.rpc_backend,
            rank=self.rank,
            world_size=self.world_size,
            rpc_backend_options=self.rpc_backend_options,
        )

        initialize_pg(self.init_method, self.rank, self.world_size)
        # Wait for all init to complete.
        dist.barrier()

        rref = rpc.remote(
            "worker{}".format((self.rank + 1) % self.world_size),
            torch.add,
            args=(torch.ones(2, 2), 1),
        )

        import torch.distributed.rpc.api as api

        if ignore_leak:
            api._ignore_rref_leak = True
            rpc.shutdown(graceful=True)
        else:
            api._ignore_rref_leak = False
            with self.assertRaisesRegex(RuntimeError, "Leaking RRef"):
                rpc.shutdown(graceful=True)

    @dist_init(setup_rpc=False)
    def test_rref_leak(self):
        self._test_rref_leak(ignore_leak=False)

    @dist_init(setup_rpc=False)
    def test_ignore_rref_leak(self):
        self._test_rref_leak(ignore_leak=True)

    @dist_init
    def test_rref_str(self):
        rref1 = RRef(self.rank)
        id_class = "GloballyUniqueId"
        self.assertEqual(
            "OwnerRRef({}({}, 0))".format(id_class, self.rank), rref1.__str__()
        )

        dst_rank = (self.rank + 1) % self.world_size
        rref2 = rpc.remote(
            "worker{}".format(dst_rank), torch.add, args=(torch.ones(2, 2), 1)
        )
        self.assertEqual(
            rref2.__str__(),
            "UserRRef(RRefId = {0}({1}, 1), ForkId = {0}({1}, 2))".format(
                id_class, self.rank
            ),
        )

    @dist_init
    def test_rref_context_debug_info(self):
        # This test checks local states that are modified by remote workers.
        # This means that we would need barrier before and after every check.
        # The barrier before the check makes sure that all previous states are
        # cleared globally, the barrier after ensures that no following states
        # change gets into the current check.
        initialize_pg(self.init_method, self.rank, self.world_size)

        # Check 1: local RRef does not update owners_ map or add a pending user.
        #################################################

        rref1 = RRef(self.rank)

        # don't need a barrier here as local RRef is handled by this thread
        info = _rref_context_get_debug_info()
        self.assertIn("num_owner_rrefs", info)
        self.assertIn("num_pending_users", info)
        # RRef on local value is not added to context until shared across RPC
        self.assertEqual(0, int(info["num_owner_rrefs"]))
        self.assertEqual(0, int(info["num_pending_users"]))
        # barrier after the check 1
        dist.barrier()

        # Check 2: Sharing RRef as an arg should update owners_ map
        ###########################################################

        dst_rank = (self.rank + 1) % self.world_size
        rpc.rpc_sync("worker{}".format(dst_rank), set_global_rref, args=(rref1,))

        # barrier before check 2
        dist.barrier()

        wait_until_pending_users_flushed()
        info = _rref_context_get_debug_info()
        self.assertIn("num_owner_rrefs", info)
        self.assertEqual(1, int(info["num_owner_rrefs"]))
        # no pending users since the fork is finished
        self.assertEqual(0, int(info["num_pending_users"]))
        # barrier after check 2
        dist.barrier()

        # clear states for check 2
        rpc.rpc_sync("worker{}".format(dst_rank), clear_global_rref)

        # Check 3: rpc.remote call should update owners_ map
        ####################################################
        rref2 = rpc.remote(
            "worker{}".format(dst_rank), torch.add, args=(torch.ones(2, 2), 1)
        )
        rref3 = rpc.remote(
            "worker{}".format(dst_rank), torch.add, args=(torch.ones(2, 2), 1)
        )
        rref2.to_here()
        rref3.to_here()

        # barrier before check 3
        dist.barrier()

        wait_until_pending_users_flushed()
        info = _rref_context_get_debug_info()
        self.assertIn("num_owner_rrefs", info)
        self.assertEqual(2, int(info["num_owner_rrefs"]))
        # no pending users since the fork is finished
        self.assertEqual(0, int(info["num_pending_users"]))

        # barrier after check 3
        dist.barrier()

    @dist_init
    def test_disable_gil_profiling(self):
        # test that rpc.enable_gil_profilig(false) will result in
        # GIL wait time not being recorded.

        # GIL profiling should be disabled by default.
        dst_rank = (self.rank + 1) % self.world_size
        rpc.rpc_sync(
            "worker{}".format(dst_rank), torch.add, args=(torch.ones(1), torch.ones(1))
        )
        info = rpc.api._get_current_rpc_agent().get_debug_info()
        self.assertRaises(KeyError, lambda: info["agent.gil_average_wait_time_us"])
        rpc.enable_gil_profiling(True)
        rpc.rpc_sync(
            "worker{}".format(dst_rank), torch.add, args=(torch.ones(1), torch.ones(1))
        )
        info = rpc.api._get_current_rpc_agent().get_debug_info()
        self.assertIn("agent.gil_average_wait_time_us", info)

    @dist_init
    @requires_process_group_agent("PROCESS_GROUP rpc backend specific test, skip")
    def test_process_group_debug_info(self):
        rpc.enable_gil_profiling(True)
        initialize_pg(self.init_method, self.rank, self.world_size)
        NUM_THREAD = self.rpc_backend_options.num_send_recv_threads

        info = rpc.api._get_current_rpc_agent().get_debug_info()
        self.assertIn("agent.num_pending_requests", info)
        self.assertIn("agent.thread_pool_size", info)
        self.assertIn("agent.num_idle_threads", info)
        self.assertIn("agent.gil_average_wait_time_us", info)
        self.assertEqual(int(info["agent.num_pending_requests"]), 0)
        self.assertEqual(int(info["agent.thread_pool_size"]), NUM_THREAD)
        self.assertEqual(int(info["agent.num_idle_threads"]), NUM_THREAD)
        # for the above check, add a barrier to ensure that another worker
        # cannot send a request before we check num_idle_threads, since we'd
        # use up an idle thread if we start processing that request.
        dist.barrier()
        dst_rank = (self.rank + 1) % self.world_size
        fut = rpc.rpc_async(
            "worker{}".format(dst_rank), set_and_check_done, args=(dst_rank,)
        )
        # blocks until the request arrives
        self.assertEqual(self.rank, VALUE_FUTURE.result())

        info = rpc.api._get_current_rpc_agent().get_debug_info()
        self.assertIn("agent.num_pending_requests", info)
        self.assertIn("agent.thread_pool_size", info)
        self.assertIn("agent.num_idle_threads", info)
        self.assertIn("agent.gil_average_wait_time_us", info)
        self.assertGreaterEqual(float(info["agent.gil_average_wait_time_us"]), 0)
        self.assertEqual(int(info["agent.num_pending_requests"]), 1)
        self.assertEqual(int(info["agent.thread_pool_size"]), NUM_THREAD)
        num_idle_threads = int(info["agent.num_idle_threads"])
        # as we cannot know for sure whether the send thread has returned, there
        # might be either 1 or 2 busy threads
        self.assertTrue(num_idle_threads in [NUM_THREAD - 1, NUM_THREAD - 2])

        # add a barrier to make sure the request is not finished before checking
        # num_pending_requests
        dist.barrier()

        DONE_FUTURE.set_result(self.rank)
        self.assertEqual(dst_rank, fut.wait())

        # add a barrier to make sure the dst_rank has finished processing the
        # request
        dist.barrier()

        info = rpc.api._get_current_rpc_agent().get_debug_info()
        self.assertIn("agent.num_pending_requests", info)
        self.assertIn("agent.thread_pool_size", info)
        self.assertIn("agent.num_idle_threads", info)
        self.assertEqual(int(info["agent.num_pending_requests"]), 0)
        self.assertEqual(int(info["agent.thread_pool_size"]), NUM_THREAD)

        for retry in range(3):
            # even if the future has completed, there is no guarantee that
            # the local send/recv threads would have finished. We try three
            # times. (NB: this might potentially be flaky. If flakiness does
            # occur, then we have to relax the assert.)
            info = rpc.api._get_current_rpc_agent().get_debug_info()
            if int(info["agent.num_idle_threads"]) == NUM_THREAD:
                break
            time.sleep(0.1)
        self.assertEqual(int(info["agent.num_idle_threads"]), NUM_THREAD)

        # add a barrier to make sure SHUTDOWN message is not sent
        dist.barrier()

    @dist_init(setup_rpc=False)
    @requires_process_group_agent("PROCESS_GROUP rpc backend specific test, skip")
    def test_local_shutdown(self):
        # test that we can start RPC and then immediately locally shutdown
        # without sending any messages.
        rpc.init_rpc(
            name="worker%d" % self.rank,
            backend=self.rpc_backend,
            rank=self.rank,
            world_size=self.world_size,
            rpc_backend_options=self.rpc_backend_options,
        )
        # pass in graceful=False to ensure that we don't wait for other workers.
        rpc.shutdown(graceful=False)

    @dist_init
    @unittest.skip("Test is flaky. see https://github.com/pytorch/pytorch/issues/31846")
    def test_debug_info(self):
        # only test keys in this test case. Values should be covered by
        # individual module debug info tests
        import torch.distributed.autograd as dist_autograd

        info = _get_debug_info()
        rref_info = _rref_context_get_debug_info()
        agent_info = rpc.api._get_current_rpc_agent().get_debug_info()
        autograd_info = dist_autograd._get_debug_info()
        common_keys = rref_info.keys() & agent_info.keys() & autograd_info.keys()
        self.assertEqual(0, len(common_keys))
        expected = {}
        expected.update(rref_info)
        expected.update(agent_info)
        expected.update(autograd_info)
        self.assertEqual(expected.keys(), info.keys())

    @dist_init(setup_rpc=False)
    @unittest.skipIf(
        IS_MACOS,
        "Test is flaky on MacOS, see https://github.com/pytorch/pytorch/issues/32019",
    )
    def test_handle_send_exceptions(self):
        # test that if a callee node has gone down, we raise an appropriate
        # exception instead of just crashing.
        rpc.init_rpc(
            name="worker%d" % self.rank,
            backend=rpc.backend_registry.BackendType[
                torch.testing._internal.dist_utils.TEST_CONFIG.rpc_backend_name
            ],
            rank=self.rank,
            world_size=self.world_size,
            rpc_backend_options=self.rpc_backend_options,
        )
        # This barrier is needed to ensure that some workers do not exit before
        # others have been brought up, for non ProcessGroupAgent backends.
        initialize_pg(self.init_method, self.rank, self.world_size)
        dist.barrier()

        if self.rank == 1:
            dst_rank = (self.rank + 1) % self.world_size
            dst_worker = "worker{}".format(dst_rank)
            # allow destination worker to exit without joining
            wait_until_node_failure(dst_rank)
            fut = rpc.rpc_async(dst_worker, torch.add, args=(torch.ones(1), 3))
            # Shutdown sequence is not very well defined and as a result
            # we can see any of these error messages.
            error_str = (
                "Encountered exception in ProcessGroupAgent::enqueueSend"
                if self.rpc_backend == rpc.backend_registry.BackendType.PROCESS_GROUP
                else get_shutdown_error_regex()
            )
            with self.assertRaisesRegex(RuntimeError, error_str):
                fut.wait()
        # exit all workers non-gracefully.
        rpc.shutdown(graceful=False)

    @dist_init(setup_rpc=False)
    @requires_process_group_agent("PROCESS_GROUP rpc backend specific test, skip")
    def test_local_shutdown_with_rpc(self):
        # test that we can start RPC, send RPCs, and then run local shutdown.
        rpc.init_rpc(
            name="worker%d" % self.rank,
            backend=self.rpc_backend,
            rank=self.rank,
            world_size=self.world_size,
            rpc_backend_options=self.rpc_backend_options,
        )
        n = self.rank + 1
        dst_rank = n % self.world_size
        rpc.rpc_sync(
            "worker{}".format(dst_rank),
            torch.add,
            args=(torch.ones(n, n), torch.ones(n, n)),
        )
        # A barrier is needed to ensure that all RPCs are processed.
        # Otherwise, some RPCs can timeout since the receiving end
        # has terminated.
        initialize_pg(self.init_method, self.rank, self.world_size)
        dist.barrier()
        # pass in graceful=False to ensure that we don't wait for other workers.
        rpc.shutdown(graceful=False)

    @dist_init(setup_rpc=False)
    def test_get_rpc_timeout(self):
        timeout = timedelta(seconds=1)

        # A new `RpcBackendOptions` is constructed
        # when accessing `self.rpc_backend_options`.
        rpc_backend_options = self.rpc_backend_options
        rpc_backend_options.rpc_timeout = timeout

        rpc.init_rpc(
            name="worker{}".format(self.rank),
            backend=self.rpc_backend,
            rank=self.rank,
            world_size=self.world_size,
            rpc_backend_options=rpc_backend_options,
        )
        set_timeout = rpc.get_rpc_timeout()
        self.assertEqual(timeout, set_timeout)
        rpc.shutdown()

    @dist_init
    @requires_process_group_agent("PROCESS_GROUP rpc backend specific test, skip")
    def test_rpc_timeouts(self):
        dst_rank = (self.rank + 1) % self.world_size
        rpc._set_rpc_timeout(timedelta(milliseconds=1))
        # futures should time out and be marked with an exception indicating it as such.
        futs = [
            rpc.rpc_async("worker{}".format(dst_rank), my_sleep_func, args=())
            for _ in range(10)
        ]
        for fut in futs:
            with self.assertRaisesRegex(RuntimeError, "RPC ran for more than"):
                fut.wait()

        # ensure that if a new timeout is set old futures don't time out but new ones do.
        rpc._set_rpc_timeout(timedelta(seconds=200))
        # create a longstanding RPC.
        fut1 = rpc.rpc_async("worker{}".format(dst_rank), my_sleep_func, args=(1,))
        # now, set a short timeout.
        rpc._set_rpc_timeout(timedelta(milliseconds=1))
        # f2 should time out, f should not.
        fut2 = rpc.rpc_async("worker{}".format(dst_rank), my_sleep_func, args=(1,))
        with self.assertRaises(RuntimeError):
            fut2.wait()
        fut1.wait()

        # future should run to completion if the timeout is zero.
        rpc._set_rpc_timeout(timedelta(seconds=0))
        rpc.rpc_async("worker{}".format(dst_rank), my_sleep_func, args=()).wait()

        # reset to default timeout so shutdown messages can process cleanly.
        rpc._set_rpc_timeout(rpc.constants.DEFAULT_RPC_TIMEOUT)

    def test_requires_process_group_agent_decorator(self):
        @requires_process_group_agent("test_func did not run")
        def test_func():
            return "expected result"

        if (
            torch.testing._internal.dist_utils.TEST_CONFIG.rpc_backend_name
            == "PROCESS_GROUP"
        ):
            self.assertEqual(test_func(), "expected result")

    def test_dist_init_decorator(self):
        @dist_init(setup_rpc=False)
        def test_func(self):
            return "expected result"

        self.assertEqual(test_func(self), "expected result")

        @dist_init
        def test_func(self):
            return "expected result"

        self.assertEqual(test_func(self), "expected result")

    def test_use_rpc_pickler(self):
        class TestPickler:
            pass

        test_pickler = TestPickler()
        with _use_rpc_pickler(test_pickler):
            self.assertTrue(torch.distributed.rpc.api._default_pickler is test_pickler)
        self.assertTrue(
            torch.distributed.rpc.api._default_pickler is _internal_rpc_pickler
        )

    @dist_init
    def test_function_not_on_callee(self):
        # test that if a function does not exist on a callee, we don't crash,
        # instead we get an AttributeError indicating that the func does not exist.
        this_module = sys.modules[__name__]
        caller_worker = "worker0"
        callee_worker = "worker1"

        if self.rank == 1:
            # Use delattr to remove the binding of a func on this nodes
            delattr(this_module, "foo_add")
            # notify remote end that we have removed it.
            rpc.rpc_sync(caller_worker, set_value, args=(self.rank,))

        if self.rank == 0:
            # func exists on caller, but not callee.
            # TODO: Need to enhance RemoteException to return the correct
            # Exception subclass: https://github.com/pytorch/pytorch/issues/32732
            # wait for remote end to remove the binding of foo_add func.
            wait_for_value_future()
            # Ensure that we have the attribute on this module. Otherwise, the test could fail due to a caller-side pickling error.
            self.assertTrue(hasattr(this_module, "foo_add"))
            with self.assertRaisesRegex(Exception, "AttributeError"):
                rpc.rpc_sync(callee_worker, foo_add, args=())

@unittest.skipIf(
    sys.version_info < (3, 0),
    "Pytorch distributed rpc package " "does not support python2",
)
class RpcJitTest(RpcAgentTestFixture):
    @dist_init
    def test_rref_as_arg(self):
        n = self.rank + 1
        dst_rank = n % self.world_size
        rref_var = rpc_return_rref("worker{}".format(dst_rank))

        @torch.jit.script
        def rref_to_here(rref_var):
            # type: (RRef[Tensor]) -> Tensor
            t = rref_var.to_here()
            return t + 1

        local_ret = rref_to_here(rref_var)

    @dist_init
    def test_remote_script_module(self):
        @torch.jit.ignore
        def my_script_module_init(rank):
            # type: (int) -> MyModuleInterface
            return MyScriptModule(rank)

        @torch.jit.script
        def construct_my_script_module(rank):
            # type: (int) -> MyModuleInterface
            return my_script_module_init(rank)

        @torch.jit.script
        def run_ref_script_module(ref_script_module):
            # type: (RRef[MyModuleInterface]) -> Tensor
            module = ref_script_module.to_here()
            return module.forward()

<<<<<<< HEAD
        # TODO, need more investigation
        # there is rref leak when shutting down, suspect it is because
        # ref as arg is passed to pybind boundary, and the ref is not garbage
        # collected by python when calling shutdown()
        import torch.distributed.rpc.api as api
        api._ignore_rref_leak = True

        n = self.rank + 1
        dst_rank = n % self.world_size
        remote_ref = rpc.remote(
            "worker{}".format(dst_rank),
            construct_my_script_module,
            args=(self.rank, ))
        ret = rpc.rpc_sync(
            "worker{}".format(dst_rank),
            run_ref_script_module,
            args=(remote_ref,))
        self.assertEqual(ret, MyScriptModule(self.rank).forward())
=======
        local_ret = run_ref_script_module(ref_script_module)
>>>>>>> 6fddddc2
<|MERGE_RESOLUTION|>--- conflicted
+++ resolved
@@ -1760,7 +1760,6 @@
             module = ref_script_module.to_here()
             return module.forward()
 
-<<<<<<< HEAD
         # TODO, need more investigation
         # there is rref leak when shutting down, suspect it is because
         # ref as arg is passed to pybind boundary, and the ref is not garbage
@@ -1778,7 +1777,4 @@
             "worker{}".format(dst_rank),
             run_ref_script_module,
             args=(remote_ref,))
-        self.assertEqual(ret, MyScriptModule(self.rank).forward())
-=======
-        local_ret = run_ref_script_module(ref_script_module)
->>>>>>> 6fddddc2
+        self.assertEqual(ret, MyScriptModule(self.rank).forward())