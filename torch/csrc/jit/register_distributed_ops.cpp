--- conflicted
+++ resolved
@@ -1,15 +1,12 @@
 #include <ATen/ATen.h>
-#include "torch/csrc/jit/operator.h"
-#include "torch/csrc/jit/custom_operator.h"
 #include <ATen/core/op_registration/op_registration.h>
 #include <torch/csrc/distributed/autograd/context/container.h>
 #include <torch/csrc/distributed/autograd/engine/dist_engine.h>
+#include <torch/csrc/distributed/rpc/rref_impl.h>
 #include <torch/csrc/distributed/rpc/torchscript_functions.h>
 #include <torch/csrc/jit/custom_operator.h>
 #include <torch/csrc/jit/operator.h>
 #include <torch/csrc/jit/pybind_utils.h>
-
-#include <torch/csrc/distributed/rpc/rref_impl.h>
 
 using at::Scalar;
 using at::Tensor;
@@ -39,15 +36,38 @@
   return result;
 }
 
-<<<<<<< HEAD
 c10::OperatorOptions aliasAnalysisSpecialCase() {
   c10::OperatorOptions result;
   result.setAliasAnalysis(c10::AliasAnalysisKind::INTERNAL_SPECIAL_CASE);
   return result;
 }
 
-RegisterOperators reg_rpc_ops(
-    {Operator(
+RegisterOperators reg_rpc_ops({
+    Operator(
+        "aten::to_here(RRef(t) self) -> t",
+        [](Stack& stack) {
+          auto rref = pop(stack).toRRef();
+          IValue res;
+          if (rref->isOwner()) {
+            res = c10::dynamic_intrusive_pointer_cast<dist_rpc::OwnerRRef>(rref)
+                      ->getValue();
+          } else {
+            res = c10::dynamic_intrusive_pointer_cast<dist_rpc::UserRRef>(rref)
+                      ->toHere();
+          }
+          push(stack, std::move(res));
+          return 0;
+        },
+        aliasAnalysisFromSchema()),
+    Operator(
+        "aten::is_owner(RRef(t) self) -> bool",
+        [](Stack& stack) {
+          auto rref = pop(stack).toRRef();
+          push(stack, rref->isOwner());
+          return 0;
+        },
+        aliasAnalysisFromSchema()),
+    Operator(
          prim::rpc_async,
          [](const Node* node) -> Operation {
            int num_inputs = node->inputs().size();
@@ -123,34 +143,6 @@
            };
          },
          aliasAnalysisSpecialCase())});
-=======
-RegisterOperators reg_rpc_ops({
-    Operator(
-        "aten::to_here(RRef(t) self) -> t",
-        [](Stack& stack) {
-          auto rref = pop(stack).toRRef();
-          IValue res;
-          if (rref->isOwner()) {
-            res = c10::dynamic_intrusive_pointer_cast<dist_rpc::OwnerRRef>(rref)
-                      ->getValue();
-          } else {
-            res = c10::dynamic_intrusive_pointer_cast<dist_rpc::UserRRef>(rref)
-                      ->toHere();
-          }
-          push(stack, std::move(res));
-          return 0;
-        },
-        aliasAnalysisFromSchema()),
-    Operator(
-        "aten::is_owner(RRef(t) self) -> bool",
-        [](Stack& stack) {
-          auto rref = pop(stack).toRRef();
-          push(stack, rref->isOwner());
-          return 0;
-        },
-        aliasAnalysisFromSchema()),
-});
->>>>>>> f1b73799
 
 auto reg_distributed_ops =
    torch::RegisterOperators()
